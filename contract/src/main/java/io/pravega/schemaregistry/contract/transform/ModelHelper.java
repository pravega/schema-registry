/**
 * Copyright (c) Dell Inc., or its subsidiaries. All Rights Reserved.
 * 
 * Licensed under the Apache License, Version 2.0 (the "License");
 * you may not use this file except in compliance with the License.
 * You may obtain a copy of the License at
 * 
 * http://www.apache.org/licenses/LICENSE-2.0
 */
package io.pravega.schemaregistry.contract.transform;

import com.fasterxml.jackson.databind.ObjectMapper;
import com.google.common.collect.ImmutableMap;
import io.pravega.schemaregistry.contract.data.SchemaEvolution;
import io.pravega.schemaregistry.contract.generated.rest.model.CodecType;
import io.pravega.schemaregistry.contract.generated.rest.model.Compatibility;
import io.pravega.schemaregistry.contract.generated.rest.model.EncodingId;
import io.pravega.schemaregistry.contract.generated.rest.model.EncodingInfo;
import io.pravega.schemaregistry.contract.generated.rest.model.GroupProperties;
import io.pravega.schemaregistry.contract.generated.rest.model.SchemaInfo;
import io.pravega.schemaregistry.contract.generated.rest.model.SchemaType;
import io.pravega.schemaregistry.contract.generated.rest.model.SchemaValidationRule;
import io.pravega.schemaregistry.contract.generated.rest.model.SchemaValidationRules;
import io.pravega.schemaregistry.contract.generated.rest.model.SchemaVersionAndRules;
import io.pravega.schemaregistry.contract.generated.rest.model.SchemaWithVersion;
import io.pravega.schemaregistry.contract.generated.rest.model.VersionInfo;
import org.apache.commons.lang3.NotImplementedException;

import java.util.List;
import java.util.Map;
import java.util.stream.Collectors;

/**
 * Provides translation (encode/decode) between the Model classes and its REST representation.
 */
public class ModelHelper {
    private static final ObjectMapper MAPPER = new ObjectMapper();

    // region decode
    public static io.pravega.schemaregistry.contract.data.SchemaInfo decode(SchemaInfo schemaInfo) {
        io.pravega.schemaregistry.contract.data.SchemaType schemaType = decode(schemaInfo.getSchemaType());
        return new io.pravega.schemaregistry.contract.data.SchemaInfo(schemaInfo.getSchemaName(), schemaInfo.getObjectType(), 
                schemaType, schemaInfo.getSchemaData(), ImmutableMap.copyOf(schemaInfo.getProperties()));
    }

    public static io.pravega.schemaregistry.contract.data.SchemaType decode(SchemaType schemaType) {
        switch (schemaType.getSchemaType()) {
            case CUSTOM:
                return io.pravega.schemaregistry.contract.data.SchemaType.custom(schemaType.getCustomTypeName());
            default:
                return searchEnum(io.pravega.schemaregistry.contract.data.SchemaType.class, schemaType.getSchemaType().name());
        }
    }

    public static io.pravega.schemaregistry.contract.data.SchemaValidationRules decode(SchemaValidationRules rules) {
        List<io.pravega.schemaregistry.contract.data.SchemaValidationRule> list = rules.getRules().entrySet().stream().map(rule -> {
            if (rule.getValue().getRule() instanceof Map) {
                String name = (String) ((Map) rule.getValue().getRule()).get("name");
                if (name.equals(Compatibility.class.getSimpleName())) {
                    return decode(MAPPER.convertValue(rule.getValue().getRule(), Compatibility.class));
                } else {
                    throw new NotImplementedException("Rule not implemented");
                }
            } else if (rule.getValue().getRule() instanceof Compatibility) {
                return decode((Compatibility) rule.getValue().getRule());
            } else {
                throw new IllegalArgumentException("Rule not supported");
            }
        }).collect(Collectors.toList());
        return io.pravega.schemaregistry.contract.data.SchemaValidationRules.of(list);
    }

    public static io.pravega.schemaregistry.contract.data.Compatibility decode(Compatibility compatibility) {
        io.pravega.schemaregistry.contract.data.VersionInfo backwardTill = compatibility.getBackwardTill() == null ? null : decode(compatibility.getBackwardTill());
        io.pravega.schemaregistry.contract.data.VersionInfo forwardTill = compatibility.getForwardTill() == null ? null : decode(compatibility.getForwardTill());
        return new io.pravega.schemaregistry.contract.data.Compatibility(
                searchEnum(io.pravega.schemaregistry.contract.data.Compatibility.Type.class, compatibility.getPolicy().name()),
                backwardTill, forwardTill);
    }

    public static io.pravega.schemaregistry.contract.data.CodecType decode(CodecType codecType) {
        switch (codecType.getCodecType()) {
            case CUSTOM:
                return io.pravega.schemaregistry.contract.data.CodecType.custom(codecType.getCustomTypeName(), codecType.getProperties());
            default:
                return searchEnum(
                        io.pravega.schemaregistry.contract.data.CodecType.class, codecType.getCodecType().name());
        }
    }

    public static io.pravega.schemaregistry.contract.data.VersionInfo decode(VersionInfo versionInfo) {
        return new io.pravega.schemaregistry.contract.data.VersionInfo(versionInfo.getSchemaName(), versionInfo.getVersion(), versionInfo.getOrdinal());
    }

    public static io.pravega.schemaregistry.contract.data.EncodingInfo decode(EncodingInfo encodingInfo) {
        return new io.pravega.schemaregistry.contract.data.EncodingInfo(decode(encodingInfo.getVersionInfo()),
                decode(encodingInfo.getSchemaInfo()), decode(encodingInfo.getCodecType()));
    }

    public static io.pravega.schemaregistry.contract.data.SchemaWithVersion decode(SchemaWithVersion schemaWithVersion) {
        return new io.pravega.schemaregistry.contract.data.SchemaWithVersion(decode(schemaWithVersion.getSchemaInfo()),
                decode(schemaWithVersion.getVersion()));
    }

    public static SchemaEvolution decode(SchemaVersionAndRules schemaEvolution) {
        return new io.pravega.schemaregistry.contract.data.SchemaEvolution(decode(schemaEvolution.getSchemaInfo()),
                decode(schemaEvolution.getVersion()), decode(schemaEvolution.getValidationRules()));
    }

    public static io.pravega.schemaregistry.contract.data.EncodingId decode(EncodingId encodingId) {
        return new io.pravega.schemaregistry.contract.data.EncodingId(encodingId.getEncodingId());
    }

    public static io.pravega.schemaregistry.contract.data.GroupProperties decode(GroupProperties groupProperties) {
        return io.pravega.schemaregistry.contract.data.GroupProperties.builder().schemaType(decode(groupProperties.getSchemaType()))
        .schemaValidationRules(decode(groupProperties.getSchemaValidationRules())).validateByObjectType(groupProperties.isValidateByObjectType())
                .properties(groupProperties.getProperties()).build();
    }
    // endregion

    // region encode
    public static SchemaVersionAndRules encode(io.pravega.schemaregistry.contract.data.SchemaEvolution schemaEvolution) {
        SchemaInfo encode = encode(schemaEvolution.getSchema());
        return new SchemaVersionAndRules().schemaInfo(encode)
                                          .version(encode(schemaEvolution.getVersion())).validationRules(encode(schemaEvolution.getRules()));
    }

    public static SchemaValidationRules encode(io.pravega.schemaregistry.contract.data.SchemaValidationRules rules) {
        Map<String, SchemaValidationRule> map = rules.getRules().entrySet().stream().collect(Collectors.toMap(rule -> {
            if (rule.getValue() instanceof io.pravega.schemaregistry.contract.data.Compatibility) {
                return io.pravega.schemaregistry.contract.generated.rest.model.Compatibility.class.getSimpleName();
            } else {
                throw new NotImplementedException("Rule not implemented");
            }
        }, rule -> {
            SchemaValidationRule schemaValidationRule;
            if (rule.getValue() instanceof io.pravega.schemaregistry.contract.data.Compatibility) {
                schemaValidationRule = new SchemaValidationRule().rule(encode((io.pravega.schemaregistry.contract.data.Compatibility) rule.getValue()));
            } else {
                throw new NotImplementedException("Rule not implemented");
            }
            return schemaValidationRule;
        }));
        return new SchemaValidationRules().rules(map);
    }

    public static Compatibility encode(io.pravega.schemaregistry.contract.data.Compatibility compatibility) {
        Compatibility policy = new io.pravega.schemaregistry.contract.generated.rest.model.Compatibility()
                .name(compatibility.getName())
                .policy(searchEnum(Compatibility.PolicyEnum.class, compatibility.getCompatibility().name()));
        if (compatibility.getBackwardTill() != null) {
            VersionInfo backwardTill = encode(compatibility.getBackwardTill());
            policy = policy.backwardTill(backwardTill);
        }
        if (compatibility.getForwardTill() != null) {
            VersionInfo forwardTill = encode(compatibility.getForwardTill());
            policy = policy.forwardTill(forwardTill);
        }
        return policy;
    }

    public static SchemaWithVersion encode(io.pravega.schemaregistry.contract.data.SchemaWithVersion schemaWithVersion) {
        return new SchemaWithVersion().schemaInfo(encode(schemaWithVersion.getSchema()))
                                      .version(encode(schemaWithVersion.getVersion()));
    }

    public static GroupProperties encode(io.pravega.schemaregistry.contract.data.GroupProperties groupProperties) {
        return new GroupProperties()
                .schemaType(encode(groupProperties.getSchemaType()))
                .properties(groupProperties.getProperties())
                .validateByObjectType(groupProperties.isValidateByObjectType())
                .schemaValidationRules(encode(groupProperties.getSchemaValidationRules()));
    }

    public static GroupProperties encode(String groupName, io.pravega.schemaregistry.contract.data.GroupProperties groupProperties) {
        return encode(groupProperties).groupName(groupName);
    }

    public static VersionInfo encode(io.pravega.schemaregistry.contract.data.VersionInfo versionInfo) {
<<<<<<< HEAD
        return new VersionInfo().schemaName(versionInfo.getSchemaName()).version(versionInfo.getVersion()).ordinal(versionInfo.getOrdinal());
=======
        return new VersionInfo().schemaName(versionInfo.getObjectType()).version(versionInfo.getVersion());
>>>>>>> 850f0261
    }

    public static SchemaInfo encode(io.pravega.schemaregistry.contract.data.SchemaInfo schemaInfo) {
        return new SchemaInfo().properties(schemaInfo.getProperties()).schemaData(schemaInfo.getSchemaData())
                               .schemaName(schemaInfo.getName()).schemaType(encode(schemaInfo.getSchemaType()));
    }

    public static SchemaType encode(io.pravega.schemaregistry.contract.data.SchemaType schemaType) {
        if (schemaType.equals(io.pravega.schemaregistry.contract.data.SchemaType.Custom)) {
            SchemaType schemaTypeModel = new SchemaType().schemaType(SchemaType.SchemaTypeEnum.CUSTOM);
            return schemaTypeModel.customTypeName(schemaType.getCustomTypeName());
        } else {
            return new SchemaType().schemaType(
                    searchEnum(SchemaType.SchemaTypeEnum.class, schemaType.name()));
        }
    }

    public static EncodingId encode(io.pravega.schemaregistry.contract.data.EncodingId encodingId) {
        return new EncodingId().encodingId(encodingId.getId());
    }

    public static CodecType encode(io.pravega.schemaregistry.contract.data.CodecType codec) {
        if (codec.equals(io.pravega.schemaregistry.contract.data.CodecType.Custom)) {
            return new CodecType().codecType(CodecType.CodecTypeEnum.CUSTOM)
                                  .customTypeName(codec.getCustomTypeName())
                                  .properties(codec.getProperties());
        } else {
            return new CodecType().codecType(
                    searchEnum(CodecType.CodecTypeEnum.class, codec.name()));
        }
    }

    public static EncodingInfo encode(io.pravega.schemaregistry.contract.data.EncodingInfo encodingInfo) {
        return new EncodingInfo().codecType(encode(encodingInfo.getCodec()))
                                 .versionInfo(encode(encodingInfo.getVersionInfo()))
                                 .schemaInfo(encode(encodingInfo.getSchemaInfo()));
    }

    // endregion

    private static <T extends Enum<?>> T searchEnum(Class<T> enumeration, String search) {
        for (T each : enumeration.getEnumConstants()) {
            if (each.name().compareToIgnoreCase(search) == 0) {
                return each;
            }
        }
        throw new IllegalArgumentException();
    }
}<|MERGE_RESOLUTION|>--- conflicted
+++ resolved
@@ -177,11 +177,7 @@
     }
 
     public static VersionInfo encode(io.pravega.schemaregistry.contract.data.VersionInfo versionInfo) {
-<<<<<<< HEAD
-        return new VersionInfo().schemaName(versionInfo.getSchemaName()).version(versionInfo.getVersion()).ordinal(versionInfo.getOrdinal());
-=======
-        return new VersionInfo().schemaName(versionInfo.getObjectType()).version(versionInfo.getVersion());
->>>>>>> 850f0261
+        return new VersionInfo().schemaName(versionInfo.getObjectType()).version(versionInfo.getVersion()).ordinal(versionInfo.getOrdinal());
     }
 
     public static SchemaInfo encode(io.pravega.schemaregistry.contract.data.SchemaInfo schemaInfo) {
