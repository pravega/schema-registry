import com.github.spotbugs.SpotBugsTask
import org.gradle.internal.jvm.Jvm

/**
 * Copyright (c) Dell Inc., or its subsidiaries. All Rights Reserved.
 *
 * Licensed under the Apache License, Version 2.0 (the "License");
 * you may not use this file except in compliance with the License.
 * You may obtain a copy of the License at
 *
 *     http://www.apache.org/licenses/LICENSE-2.0
 *
 */

apply plugin: 'org.ajoberstar.grgit'

// Apply the java plugin to add support for Java
buildscript {

    // log the current JVM version.
    println "Build JVM Version is : " + Jvm.current()
    repositories {
        maven {
            url "https://plugins.gradle.org/m2/"
        }
    }
    dependencies {
        classpath "gradle.plugin.org.nosphere.apache:creadur-rat-gradle:0.3.0"
        classpath group: 'org.hidetake', name: 'gradle-ssh-plugin', version: gradleSshPluginVersion
        classpath group: 'gradle.plugin.com.github.spotbugs', name: 'spotbugs-gradle-plugin', version: spotbugsPluginVersion
        classpath "org.ajoberstar:grgit:${gradleGitPluginVersion}"
        classpath "io.franzbecker:gradle-lombok:${gradleLombokPluginVersion}"
    }
}

allprojects {
    apply plugin: 'idea'
    apply plugin: 'eclipse'
    if (file("src/main/java").isDirectory()) {
        apply plugin: 'java'
        apply plugin: 'io.franzbecker.gradle-lombok'
        lombok {
            version = lombokVersion
        }
        dependencies {
            //These are compile time only dependencies needed accross all targets. Lombok uses them and may generate strange errors if they are missing.
            compileOnly group: 'com.github.spotbugs', name: 'spotbugs-annotations', version: spotbugsAnnotationsVersion
            testCompile group: 'com.github.spotbugs', name: 'spotbugs-annotations', version: spotbugsAnnotationsVersion
            compileOnly 'org.projectlombok:lombok:' + lombokVersion

            testCompileOnly 'org.projectlombok:lombok:' + lombokVersion
            annotationProcessor 'org.projectlombok:lombok:' + lombokVersion
            testAnnotationProcessor 'org.projectlombok:lombok:' + lombokVersion
        }
        // Delombok sources.
        task delombok(type: io.franzbecker.gradle.lombok.task.DelombokTask, dependsOn: compileJava) {
            ext.outputDir = file("$buildDir/delombok")
            outputs.dir(outputDir)
            sourceSets.main.java.srcDirs.each {
                inputs.dir(it)
                args(it, "-d", outputDir)
            }
        }
    }
    // Plugin configurations
    apply from: "$rootDir/gradle/application.gradle"
    apply from: "$rootDir/gradle/checkstyle.gradle"
    apply from: "$rootDir/gradle/eclipse.gradle"
    apply from: "$rootDir/gradle/spotbugs.gradle"
    apply from: "$rootDir/gradle/idea.gradle"
    apply from: "$rootDir/gradle/jacoco.gradle"
    apply from: "$rootDir/gradle/java.gradle"
    apply from: "$rootDir/gradle/maven.gradle"
    apply from: "$rootDir/gradle/protobuf.gradle"
    apply from: "$rootDir/gradle/rat.gradle"

    repositories {
        mavenLocal()
        jcenter()
        mavenCentral()
        maven {
            url "https://oss.jfrog.org/jfrog-dependencies"
        }
        maven {
            url "https://repository.apache.org/snapshots"
        }
    }

    gradle.projectsEvaluated {
        tasks.withType(JavaCompile) {
            sourceCompatibility = JavaVersion.VERSION_1_8
            targetCompatibility = JavaVersion.VERSION_1_8
            options.compilerArgs << "-Xlint:unchecked" << "-Xlint:deprecation"
        }
    }
    tasks.withType(SpotBugsTask) {
        classpath += sourceSets."${(it.name - ~/^spotbugs/).uncapitalize()}".compileClasspath
        reports {
            xml.enabled = false
            html.enabled = true
        }
    }
    version = getProjectVersion()
    group = "io.pravega.schemaregistry"

    configurations.all {
        resolutionStrategy {
            force "com.google.guava:guava:" + guavaVersion
            force "com.google.protobuf:protobuf-java:" + protobufProtocVersion
            force "commons-beanutils:commons-beanutils:" + commonsBeanutilsVersion
            force "org.apache.commons:commons-compress:" + apacheCommonsCompressVersion
            force "org.apache.commons:commons-lang3:" + commonsLang3Version
            force "org.glassfish.jersey.core:jersey-common:" + jerseyVersion
            force "org.glassfish.jersey.core:jersey-server:" + jerseyVersion
            force "com.fasterxml.jackson.core:jackson-databind:" + jacksonVersion
            force "org.slf4j:slf4j-api:" + slf4jApiVersion
        }
    }
}

project('common') {
    dependencies {
        compile group: 'commons-io', name: 'commons-io', version: commonsioVersion
        compile group: 'com.google.guava', name: 'guava', version: guavaVersion
        compile group: 'io.pravega', name: 'pravega-common', version: pravegaVersion
        //Do NOT add any additional dependencies to common. All other sub projects depend on common and any project specific 
        //dependency should be added to the specific project. 
    }

    javadoc {
        title = "Common Libraries"
        dependsOn delombok
        source = delombok.outputDir
        failOnError = true
        options.addBooleanOption("Xdoclint:none", true)
    }
}

project('auth') {
    dependencies {
        compile project(':common')
        compile group: 'io.pravega', name: 'pravega-shared-authplugin', version: pravegaVersion
        compile group: 'io.pravega', name: 'pravega-keycloak-client', version: pravegaKeyCloakVersion
    }

    javadoc {
        title = "Auth Libraries"
        dependsOn delombok
        source = delombok.outputDir
        failOnError = true
        options.addBooleanOption("Xdoclint:none", true)
    }
}

project('client') {
    dependencies {
        compile project(':common')
        compile project(':auth')
        compile project(':contract')
        compile group: 'org.glassfish.jersey.ext', name: 'jersey-proxy-client', version: jerseyVersion
        compile group: 'org.glassfish.jersey.core', name: 'jersey-client', version: jerseyVersion
        testCompile group: 'org.slf4j', name: 'log4j-over-slf4j', version: slf4jApiVersion
        testCompile group: 'ch.qos.logback', name: 'logback-classic', version: qosLogbackVersion
        testCompile group: 'io.pravega', name: 'pravega-test-testcommon', version: pravegaVersion
    }

    javadoc {
        title = "Registry Client"
        dependsOn delombok
        source = delombok.outputDir
        failOnError = true
        exclude "**/impl/**";
        options.addBooleanOption("Xdoclint:all,-reference", true)
    }
}

project('contract') {
    dependencies {
        compile project(':common')
        testCompile group: 'org.slf4j', name: 'log4j-over-slf4j', version: slf4jApiVersion
        testCompile group: 'ch.qos.logback', name: 'logback-classic', version: qosLogbackVersion
        compile group: 'javax.servlet', name: 'javax.servlet-api', version: javaxServletApiVersion
        compile(group: 'io.swagger', name : 'swagger-jersey2-jaxrs', version :swaggerJersey2JaxrsVersion) {
            exclude group: 'com.google.guava', module: 'guava'
        }
        compile group: 'org.glassfish.jersey.containers', name: 'jersey-container-grizzly2-http', version: jerseyVersion
        compile group: 'org.glassfish.jersey.inject', name: 'jersey-hk2', version: jerseyVersion
        compile group: 'org.glassfish.jersey.media', name: 'jersey-media-json-jackson', version: jerseyVersion
        compile group: 'javax.xml.bind', name: 'jaxb-api', version: jaxbVersion
        compile group: 'org.glassfish.jaxb', name: 'jaxb-runtime', version: jaxbVersion

    }

    javadoc {
        title = "Registry Contract"
        dependsOn delombok
        source = delombok.outputDir
        failOnError = true
        exclude "**/impl/**";
        options.addBooleanOption("Xdoclint:all,-reference", true)
    }
}

def getProjectVersion() {
    String ver = schemaregistryVersion
    if (grgit && ver.contains("-SNAPSHOT")) {
        String versionLabel = ver.substring(0, ver.indexOf("-SNAPSHOT"))
        def count = grgit.log(includes:['HEAD']).size()
        def commitId = "${grgit.head().abbreviatedId}"
        ver = versionLabel + "-" + count + "." + commitId + "-SNAPSHOT"
    }
    return ver
}

<<<<<<< HEAD
project('serializers') {
    dependencies {
        compile project(':common')
        compile project(':client')
        compile group: 'org.apache.avro', name: 'avro', version: avroVersion
        compile group: 'com.google.protobuf', name: 'protobuf-java', version: protobufProtocVersion
        compile group: 'com.google.protobuf', name: 'protobuf-java-util', version: protobufUtilVersion
        compile group: 'io.pravega', name: 'pravega-client', version: pravegaVersion
        compile group: 'org.xerial.snappy', name: 'snappy-java', version: snappyVersion
        compile group: 'com.fasterxml.jackson.module', name: 'jackson-module-jsonSchema', version: jacksonVersion
        testCompile group: 'org.slf4j', name: 'log4j-over-slf4j', version: slf4jApiVersion
        testCompile group: 'ch.qos.logback', name: 'logback-classic', version: qosLogbackVersion
        testCompile group: 'io.pravega', name: 'pravega-test-testcommon', version: pravegaVersion
    }

    javadoc {
        title = "Serializers"
        dependsOn delombok
        source = delombok.outputDir
        failOnError = false
=======
project('server') {
    sourceSets {
        main.resources.srcDirs += "$projectDir/src/conf"
        test.resources.srcDirs += "$rootDir/resources"
    }

    apply plugin: 'application'
    applicationName = "schema-registry"
    mainClassName = "io.pravega.schemaregistry.service.Main"
    applicationDefaultJvmArgs = ["-server", "-Xms128m", "-XX:+HeapDumpOnOutOfMemoryError",
                                 "-Dconfig.file=PRAVEGA_APP_HOME/conf/schema-registry.config.properties",
                                 "-Dlogback.configurationFile=PRAVEGA_APP_HOME/conf/logback.xml",
                                 "-Dlog.dir=PRAVEGA_APP_HOME/logs",
                                 "-Dlog.name=schemaregistry"]
    startScripts {
        classpath += files('$APP_HOME/pluginlib')
        doLast {
            def scriptFile = file getUnixScript()
            scriptFile.text = scriptFile.text.replace('$APP_HOME/lib/pluginlib', '$APP_HOME/pluginlib/*')
            def winScriptFile = file getWindowsScript()
            winScriptFile.text = winScriptFile.text.replace('%APP_HOME%\\lib\\pluginlib', '%APP_HOME%\\pluginlib\\*')
        }
    }
    applicationDistribution.from('src/conf') {
        into "conf"
        rename "application.conf", "schemaregistry.conf"
    }

    applicationDistribution.into('') {
        def pluginDirBase = new File('/tmp/dummy-dir')
        pluginDirBase.mkdirs()
        def logDir = new File(pluginDirBase.absolutePath + '/pluginlib')
        logDir.mkdirs()

        from {pluginDirBase}
    }

    dependencies {
        compile project(':common')
        compile project(':auth')
        compile project(':contract')
        compile group: 'io.pravega', name: 'pravega-client', version: pravegaVersion
        compile group: 'io.pravega', name: 'pravega-controller', version: pravegaVersion
        compile group: 'org.apache.avro', name: 'avro', version: avroVersion
        compile group: 'org.apache.avro', name: 'avro-protobuf', version: avroProtobufVersion
        compile group: 'com.google.protobuf', name: 'protobuf-java-util', version: protobufUtilVersion
        compile group: 'com.google.protobuf', name: 'protobuf-java', version: protobufProtocVersion
        compile group: 'com.fasterxml.jackson.module', name: 'jackson-module-jsonSchema', version: jacksonVersion
        testCompile (group: 'io.pravega', name: 'pravega-standalone', version: pravegaVersion) {
            exclude group: 'javax.ws.rs', module: 'jsr311-api'
        }
        testCompile group: 'io.pravega', name: 'pravega-test-testcommon', version: pravegaVersion
        testCompile group: 'org.slf4j', name: 'log4j-over-slf4j', version: slf4jApiVersion
        testCompile group: 'ch.qos.logback', name: 'logback-classic', version: qosLogbackVersion
        testCompile group: 'org.glassfish.jersey.test-framework.providers', name: 'jersey-test-framework-provider-grizzly2', version: jerseyVersion
    }

    javadoc {
        title = "Registry Server"
        dependsOn delombok
        source = delombok.outputDir
        failOnError = true
>>>>>>> bfefc82c
        exclude "**/impl/**";
        options.addBooleanOption("Xdoclint:all,-reference", true)
    }
}

apply plugin: 'distribution'
distributions {
    main {
        baseName = "schema-registry"
        contents {
            duplicatesStrategy = "exclude"
            from ("dist/conf") {
                into "conf"
            }
            from ("config") {
                into "conf"
            }
            from (project(":server").installDist) {
                exclude "logback.xml"
            }
            from 'LICENSE'
            from 'NOTICE'
        }
    }
    client {
        baseName = "schema-registry-client"
        contents {
            from { project(":client").configurations.runtime }
            from { project(":client").configurations.runtime.allArtifacts.files }
            from 'LICENSE'
            from 'NOTICE'
        }
    }
}

task sourceCopy(type: Copy) {
    from rootDir
    into 'source'
}

task sourceTar(type: Tar) {
    dependsOn 'sourceCopy'
    from  'source'
    destinationDir = file('sourceArtifacts')
    extension = 'tgz'
    compression = Compression.GZIP
}

task javadocs(type: Javadoc) {
    description = "Generate main pravega javadoc"

    // Include names of any project that is to be included in the javadoc distribution
    ext.projects = [':client']
    options.links("http://docs.oracle.com/javase/10/docs/api/");
    title = "Pravega API"
    destinationDir = file("${buildDir}/javadocs")
    source = files(projects.collect {
        project(it).sourceSets.main.allJava
    })
    classpath = files(projects.collect {
        project(it).sourceSets.main.output + project(it).sourceSets.main.compileClasspath
    })
    failOnError = true
    exclude "**/impl/**"
    options.addBooleanOption("Xdoclint:all,-reference", true)
}

task publishAllJars() {
    dependsOn ':client:publish'
    dependsOn ':common:publish'
    dependsOn ':contract:publish'
    dependsOn ':server:publish'
}

task prepareRegistryImage(type: Copy) {
    into "${buildDir}/docker/pravega-schema-registry"
    from "docker/pravega-schema-registry"
    from (installDist) {
        into "pravega-schema-registry"
        exclude "**/*.bat"
    }
}

task buildRegistryImage(type: DockerBuildTask, dependsOn: prepareRegistryImage) {
    baseTag = schemaregistryBaseTag
    dockerDir = prepareRegistryImage.destinationDir.absolutePath
    if (JavaVersion.current().isJava11Compatible()) {
        dockerFile = "${dockerDir}/Dockerfile-java-11"
    } else {
        dockerFile = "${dockerDir}/Dockerfile"
    }
}

task docker(dependsOn: buildRegistryImage) {
    description = "Builds all docker images"
}

task pushRegistryImage(type: DockerPushTask) {
    // No explicit dependency on building the pravega image
    mustRunAfter buildRegistryImage
    tag = "${schemaregistryBaseTag}:${version}"
}

task dockerPush(dependsOn: pushRegistryImage) {
    description = "Push all docker images"
}

/**
 * Task for building a docker image
 */
class DockerBuildTask extends Exec {
    String baseTag
    String dockerDir
    String dockerFile

    DockerBuildTask() {
        executable project.dockerExecutable
        args "build"
        args "--pull"
        args "-t", "${->baseTag}:${project.version}"
        args "-t", "${->baseTag}:latest"
        args "-f", "${->dockerFile}"
        args "${->dockerDir}"
    }
}

/**
 * Task for pushing an image, which can either push to dockerhub or to a private registry.
 * If pushing to dockerhub, you must be logged using using `docker login` before running.
 */
class DockerPushTask extends Exec {
    String tag

    DockerPushTask() {
        executable project.dockerExecutable
        args "push", "${->getRemoteTag()}"
    }

    protected void exec() {
        // Tag the image with the remote image name first
        if (project.hasProperty('dockerRegistry')) {
            project.exec {
                commandLine project.dockerExecutable, "tag", tag, getRemoteTag()
            }
        }
        super.exec()
    }

    String getRemoteTag() {
        if (project.hasProperty('dockerRegistry')) {
            return "${project.property('dockerRegistry')}/${tag}"
        }
        else {
            return tag
        }
    }
}
<|MERGE_RESOLUTION|>--- conflicted
+++ resolved
@@ -212,7 +212,6 @@
     return ver
 }
 
-<<<<<<< HEAD
 project('serializers') {
     dependencies {
         compile project(':common')
@@ -232,8 +231,20 @@
         title = "Serializers"
         dependsOn delombok
         source = delombok.outputDir
-        failOnError = false
-=======
+        failOnError = true
+        exclude "**/impl/**";
+        options.addBooleanOption("Xdoclint:all,-reference", true)
+    }
+
+    jar {
+        manifest {}
+
+        from {
+            configurations.compile.collect { it.isDirectory() ? it : zipTree(it) }
+        }
+    }
+}
+
 project('server') {
     sourceSets {
         main.resources.srcDirs += "$projectDir/src/conf"
@@ -296,7 +307,6 @@
         dependsOn delombok
         source = delombok.outputDir
         failOnError = true
->>>>>>> bfefc82c
         exclude "**/impl/**";
         options.addBooleanOption("Xdoclint:all,-reference", true)
     }
@@ -330,6 +340,15 @@
             from 'NOTICE'
         }
     }
+    serializers {
+        baseName = "schema-registry-serializers"
+        contents {
+            from { project(":serializers").configurations.runtime }
+            from { project(":serializers").configurations.runtime.allArtifacts.files }
+            from 'LICENSE'
+            from 'NOTICE'
+        }
+    }
 }
 
 task sourceCopy(type: Copy) {
@@ -369,6 +388,7 @@
     dependsOn ':common:publish'
     dependsOn ':contract:publish'
     dependsOn ':server:publish'
+    dependsOn ':serializers:publish'
 }
 
 task prepareRegistryImage(type: Copy) {
