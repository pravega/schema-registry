--- conflicted
+++ resolved
@@ -84,12 +84,6 @@
         maven {
             url "https://repository.apache.org/snapshots"
         }
-<<<<<<< HEAD
-        maven {
-            url "https://plugins.gradle.org/m2/"
-        }
-=======
->>>>>>> 4ee3b75c
     }
 
     gradle.projectsEvaluated {
@@ -340,7 +334,6 @@
 }
 
 apply plugin: 'distribution'
-<<<<<<< HEAD
 distributions {
     main {
         baseName = "schema-registry"
@@ -369,8 +362,6 @@
         }
     }
 }
-=======
->>>>>>> 4ee3b75c
 
 task sourceCopy(type: Copy) {
     from rootDir
@@ -387,7 +378,6 @@
 
 task javadocs(type: Javadoc) {
     description = "Generate main pravega javadoc"
-<<<<<<< HEAD
 
     // Include names of any project that is to be included in the javadoc distribution
     ext.projects = [':client']
@@ -411,8 +401,6 @@
     dependsOn ':contract:publish'
     dependsOn ':server:publish'
     dependsOn ':serializers:publish'
-=======
->>>>>>> 4ee3b75c
 }
 
 task prepareRegistryImage(type: Copy) {
