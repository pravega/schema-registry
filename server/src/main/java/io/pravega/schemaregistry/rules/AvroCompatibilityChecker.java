--- conflicted
+++ resolved
@@ -27,13 +27,8 @@
     private static final SchemaValidator MUTUAL_READ = new SchemaValidatorBuilder().mutualReadStrategy().validateAll();
 
     public boolean canRead(SchemaInfo toValidate, List<SchemaInfo> toValidateAgainst) {
-<<<<<<< HEAD
-        Preconditions.checkArgument(toValidate.getSchemaType().equals(SchemaType.AVRO));
-        Preconditions.checkArgument(toValidateAgainst.stream().allMatch(x -> x.getSchemaType().equals(SchemaType.AVRO)));
-=======
         Preconditions.checkArgument(toValidate.getSchemaType().equals(SchemaType.Avro));
         Preconditions.checkArgument(toValidateAgainst.stream().allMatch(x -> x.getSchemaType().equals(SchemaType.Avro)));
->>>>>>> c3ddd0b0
         Schema schema = new Schema.Parser().parse(new String(toValidate.getSchemaData(), Charsets.UTF_8));
         List<Schema> writers = toValidateAgainst.stream().map(x -> new Schema.Parser().parse(new String(x.getSchemaData(), Charsets.UTF_8)))
                                                 .collect(Collectors.toList());
@@ -46,13 +41,8 @@
     }
 
     public boolean canBeRead(SchemaInfo toValidate, List<SchemaInfo> toValidateAgainst) {
-<<<<<<< HEAD
-        Preconditions.checkArgument(toValidate.getSchemaType().equals(SchemaType.AVRO));
-        Preconditions.checkArgument(toValidateAgainst.stream().allMatch(x -> x.getSchemaType().equals(SchemaType.AVRO)));
-=======
         Preconditions.checkArgument(toValidate.getSchemaType().equals(SchemaType.Avro));
         Preconditions.checkArgument(toValidateAgainst.stream().allMatch(x -> x.getSchemaType().equals(SchemaType.Avro)));
->>>>>>> c3ddd0b0
 
         Schema schema = new Schema.Parser().parse(new String(toValidate.getSchemaData(), Charsets.UTF_8));
         List<Schema> readers = toValidateAgainst.stream().map(x -> new Schema.Parser().parse(new String(x.getSchemaData(), Charsets.UTF_8)))
@@ -66,13 +56,8 @@
     }
 
     public boolean canMutuallyRead(SchemaInfo toValidate, List<SchemaInfo> toValidateAgainst) {
-<<<<<<< HEAD
-        Preconditions.checkArgument(toValidate.getSchemaType().equals(SchemaType.AVRO));
-        Preconditions.checkArgument(toValidateAgainst.stream().allMatch(s -> s.getSchemaType().equals(SchemaType.AVRO)));
-=======
         Preconditions.checkArgument(toValidate.getSchemaType().equals(SchemaType.Avro));
         Preconditions.checkArgument(toValidateAgainst.stream().allMatch(s -> s.getSchemaType().equals(SchemaType.Avro)));
->>>>>>> c3ddd0b0
 
         Schema schema = new Schema.Parser().parse(new String(toValidate.getSchemaData(), Charsets.UTF_8));
         List<Schema> schemas = toValidateAgainst.stream().map(x -> new Schema.Parser().parse(new String(x.getSchemaData(), Charsets.UTF_8)))
