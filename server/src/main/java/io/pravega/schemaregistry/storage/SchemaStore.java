/**
 * Copyright (c) Dell Inc., or its subsidiaries. All Rights Reserved.
 *
 * Licensed under the Apache License, Version 2.0 (the "License");
 * you may not use this file except in compliance with the License.
 * You may obtain a copy of the License at
 *
 *     http://www.apache.org/licenses/LICENSE-2.0
 */
package io.pravega.schemaregistry.storage;

import io.pravega.schemaregistry.ListWithToken;
import io.pravega.schemaregistry.contract.data.CompressionType;
import io.pravega.schemaregistry.contract.data.EncodingId;
import io.pravega.schemaregistry.contract.data.EncodingInfo;
import io.pravega.schemaregistry.contract.data.GroupProperties;
import io.pravega.schemaregistry.contract.data.SchemaEvolution;
import io.pravega.schemaregistry.contract.data.SchemaInfo;
import io.pravega.schemaregistry.contract.data.SchemaValidationRules;
import io.pravega.schemaregistry.contract.data.SchemaWithVersion;
import io.pravega.schemaregistry.contract.data.VersionInfo;

import javax.annotation.Nullable;
import java.util.List;
import java.util.concurrent.CompletableFuture;

public interface SchemaStore {
    CompletableFuture<ListWithToken<String>> listGroups(@Nullable ContinuationToken token);

    CompletableFuture<Boolean> createGroup(String group, GroupProperties groupProperties);

    CompletableFuture<Void> deleteGroup(String group);

    CompletableFuture<Position> getGroupEtag(String group);

    CompletableFuture<GroupProperties> getGroupProperties(String group);
    
    CompletableFuture<Void> updateValidationPolicy(String group, Position etag, SchemaValidationRules policy);

    CompletableFuture<ListWithToken<String>> listObjectTypes(String group, ContinuationToken token);
    
    CompletableFuture<ListWithToken<SchemaWithVersion>> listSchemas(String group, ContinuationToken token);

<<<<<<< HEAD
    CompletableFuture<ListWithToken<SchemaWithVersion>> listSchemasInGroup(String group, VersionInfo from);

    CompletableFuture<ListWithToken<SchemaWithVersion>> listSchemasByEventType(String group, String eventTypeName,
                                                                               ContinuationToken token);
=======
    CompletableFuture<ListWithToken<SchemaWithVersion>> listSchemasByObjectType(String group, String objectTypeName,
                                                                                ContinuationToken token);
>>>>>>> 7dde8a9c
    
    CompletableFuture<SchemaInfo> getSchema(String group, VersionInfo versionInfo);

    CompletableFuture<SchemaWithVersion> getLatestSchema(String group);
    
    CompletableFuture<SchemaWithVersion> getLatestSchema(String group, String objectTypeName);

    CompletableFuture<VersionInfo> addSchemaToGroup(String group, Position etag, SchemaInfo schemaInfo);

    CompletableFuture<VersionInfo> getSchemaVersion(String group, SchemaInfo schemaInfo);

    CompletableFuture<EncodingId> createOrGetEncodingId(String group, VersionInfo versionInfo, CompressionType compressionType);

    CompletableFuture<EncodingInfo> getEncodingInfo(String group, EncodingId encodingId);

    CompletableFuture<List<CompressionType>> getCompressions(String group);

    CompletableFuture<ListWithToken<SchemaEvolution>> getGroupHistory(String group);
    
<<<<<<< HEAD
    CompletableFuture<ListWithToken<SchemaEvolution>> getGroupHistoryForEventType(String group, String eventTypeName);
=======
    CompletableFuture<List<SchemaEvolution>> getGroupHistoryForObjectType(String group, String objectTypeName);
>>>>>>> 7dde8a9c
}<|MERGE_RESOLUTION|>--- conflicted
+++ resolved
@@ -35,29 +35,28 @@
 
     CompletableFuture<GroupProperties> getGroupProperties(String group);
     
-    CompletableFuture<Void> updateValidationPolicy(String group, Position etag, SchemaValidationRules policy);
+    CompletableFuture<Void> updateValidationRules(String group, Position etag, SchemaValidationRules policy);
 
     CompletableFuture<ListWithToken<String>> listObjectTypes(String group, ContinuationToken token);
     
     CompletableFuture<ListWithToken<SchemaWithVersion>> listSchemas(String group, ContinuationToken token);
 
-<<<<<<< HEAD
     CompletableFuture<ListWithToken<SchemaWithVersion>> listSchemasInGroup(String group, VersionInfo from);
 
-    CompletableFuture<ListWithToken<SchemaWithVersion>> listSchemasByEventType(String group, String eventTypeName,
-                                                                               ContinuationToken token);
-=======
     CompletableFuture<ListWithToken<SchemaWithVersion>> listSchemasByObjectType(String group, String objectTypeName,
                                                                                 ContinuationToken token);
->>>>>>> 7dde8a9c
     
     CompletableFuture<SchemaInfo> getSchema(String group, VersionInfo versionInfo);
 
     CompletableFuture<SchemaWithVersion> getLatestSchema(String group);
     
     CompletableFuture<SchemaWithVersion> getLatestSchema(String group, String objectTypeName);
+    
+    CompletableFuture<VersionInfo> getLatestVersion(String group);
+    
+    CompletableFuture<VersionInfo> getLatestVersion(String group, String objectTypeName);
 
-    CompletableFuture<VersionInfo> addSchemaToGroup(String group, Position etag, SchemaInfo schemaInfo);
+    CompletableFuture<VersionInfo> addSchemaToGroup(String group, Position etag, SchemaInfo schemaInfo, VersionInfo versionInfo);
 
     CompletableFuture<VersionInfo> getSchemaVersion(String group, SchemaInfo schemaInfo);
 
@@ -69,9 +68,5 @@
 
     CompletableFuture<ListWithToken<SchemaEvolution>> getGroupHistory(String group);
     
-<<<<<<< HEAD
-    CompletableFuture<ListWithToken<SchemaEvolution>> getGroupHistoryForEventType(String group, String eventTypeName);
-=======
-    CompletableFuture<List<SchemaEvolution>> getGroupHistoryForObjectType(String group, String objectTypeName);
->>>>>>> 7dde8a9c
+    CompletableFuture<ListWithToken<SchemaEvolution>> getGroupHistoryForObjectType(String group, String objectTypeName);
 }