/**
 * Copyright (c) Dell Inc., or its subsidiaries. All Rights Reserved.
 *
 * Licensed under the Apache License, Version 2.0 (the "License");
 * you may not use this file except in compliance with the License.
 * You may obtain a copy of the License at
 *
 *     http://www.apache.org/licenses/LICENSE-2.0
 */
package io.pravega.schemaregistry.storage;

import io.pravega.schemaregistry.ListWithToken;
import io.pravega.schemaregistry.contract.data.CompressionType;
import io.pravega.schemaregistry.contract.data.EncodingId;
import io.pravega.schemaregistry.contract.data.EncodingInfo;
import io.pravega.schemaregistry.contract.data.GroupProperties;
import io.pravega.schemaregistry.contract.data.SchemaEvolution;
import io.pravega.schemaregistry.contract.data.SchemaInfo;
import io.pravega.schemaregistry.contract.data.SchemaValidationRules;
import io.pravega.schemaregistry.contract.data.SchemaWithVersion;
import io.pravega.schemaregistry.contract.data.VersionInfo;

import javax.annotation.Nullable;
import java.util.List;
import java.util.concurrent.CompletableFuture;

public interface SchemaStore {
    CompletableFuture<ListWithToken<String>> listGroups(@Nullable ContinuationToken token);

    CompletableFuture<Boolean> createGroup(String group, GroupProperties groupProperties);

    CompletableFuture<Void> deleteGroup(String group);

    CompletableFuture<Position> getGroupEtag(String group);
    
    CompletableFuture<GroupProperties> getGroupProperties(String group);
    
<<<<<<< HEAD
    CompletableFuture<Void> updateValidationPolicy(String namespace, String group, Position etag, SchemaValidationRules policy);

    CompletableFuture<ListWithToken<String>> listSubGroups(String namespace, String group);
    
    CompletableFuture<ListWithToken<SchemaWithVersion>> listSchemasInGroup(String namespace, String group);

    CompletableFuture<ListWithToken<SchemaWithVersion>> listSchemasInGroup(String namespace, String group, VersionInfo from);

    CompletableFuture<ListWithToken<SchemaWithVersion>> listSchemasInSubgroup(String namespace, String group, String subgroup); 
=======
    CompletableFuture<Position> updateValidationPolicy(String group, Position etag, SchemaValidationRules policy);

    CompletableFuture<ListWithToken<String>> listSubGroups(String group, ContinuationToken token);
    
    CompletableFuture<ListWithToken<SchemaWithVersion>> listSchemasInGroup(String group,
                                                                                           ContinuationToken token);

    CompletableFuture<ListWithToken<SchemaWithVersion>> listSchemasInSubgroup(String group,
                                                                                           String subgroup, 
                                                                                           ContinuationToken token);
>>>>>>> d8d1c71f
    
    CompletableFuture<SchemaInfo> getSchema(String group, VersionInfo versionInfo);
    
    CompletableFuture<SchemaWithVersion> getLatestSchema(String group);
    
    CompletableFuture<SchemaWithVersion> getLatestSchema(String group, String subgroup);

    CompletableFuture<VersionInfo> addSchemaToGroup(String group, Position etag, SchemaInfo schemaInfo);

    CompletableFuture<VersionInfo> addSchemaToSubgroup(String group, String subgroup, Position etag, SchemaInfo schemaInfo);
    
    CompletableFuture<VersionInfo> getSchemaVersion(String group, SchemaInfo schemaInfo);
    
    CompletableFuture<EncodingId> createOrGetEncodingId(String group, VersionInfo versionInfo, CompressionType compressionType);
    
    CompletableFuture<EncodingInfo> getEncodingInfo(String group, EncodingId encodingId);

    CompletableFuture<List<CompressionType>> getCompressions(String group);

<<<<<<< HEAD
    CompletableFuture<ListWithToken<SchemaEvolution>> getGroupHistory(String namespace, String group);
    
    CompletableFuture<ListWithToken<SchemaEvolution>> getSubGroupHistory(String namespace, String group, String subgroup);
=======
    CompletableFuture<List<SchemaEvolution>> getGroupHistory(String group);
    
    CompletableFuture<List<SchemaEvolution>> getSubGroupHistory(String group, String subgroup);
>>>>>>> d8d1c71f
}<|MERGE_RESOLUTION|>--- conflicted
+++ resolved
@@ -32,57 +32,38 @@
     CompletableFuture<Void> deleteGroup(String group);
 
     CompletableFuture<Position> getGroupEtag(String group);
-    
+
     CompletableFuture<GroupProperties> getGroupProperties(String group);
-    
-<<<<<<< HEAD
-    CompletableFuture<Void> updateValidationPolicy(String namespace, String group, Position etag, SchemaValidationRules policy);
 
-    CompletableFuture<ListWithToken<String>> listSubGroups(String namespace, String group);
-    
-    CompletableFuture<ListWithToken<SchemaWithVersion>> listSchemasInGroup(String namespace, String group);
+    CompletableFuture<Void> updateValidationPolicy(String group, Position etag, SchemaValidationRules policy);
 
-    CompletableFuture<ListWithToken<SchemaWithVersion>> listSchemasInGroup(String namespace, String group, VersionInfo from);
+    CompletableFuture<ListWithToken<String>> listSubGroups(String group);
 
-    CompletableFuture<ListWithToken<SchemaWithVersion>> listSchemasInSubgroup(String namespace, String group, String subgroup); 
-=======
-    CompletableFuture<Position> updateValidationPolicy(String group, Position etag, SchemaValidationRules policy);
+    CompletableFuture<ListWithToken<SchemaWithVersion>> listSchemasInGroup(String group);
 
-    CompletableFuture<ListWithToken<String>> listSubGroups(String group, ContinuationToken token);
-    
-    CompletableFuture<ListWithToken<SchemaWithVersion>> listSchemasInGroup(String group,
-                                                                                           ContinuationToken token);
+    CompletableFuture<ListWithToken<SchemaWithVersion>> listSchemasInGroup(String group, VersionInfo from);
 
-    CompletableFuture<ListWithToken<SchemaWithVersion>> listSchemasInSubgroup(String group,
-                                                                                           String subgroup, 
-                                                                                           ContinuationToken token);
->>>>>>> d8d1c71f
-    
+    CompletableFuture<ListWithToken<SchemaWithVersion>> listSchemasInSubgroup(String group, String subgroup);
+
     CompletableFuture<SchemaInfo> getSchema(String group, VersionInfo versionInfo);
-    
+
     CompletableFuture<SchemaWithVersion> getLatestSchema(String group);
-    
+
     CompletableFuture<SchemaWithVersion> getLatestSchema(String group, String subgroup);
 
     CompletableFuture<VersionInfo> addSchemaToGroup(String group, Position etag, SchemaInfo schemaInfo);
 
     CompletableFuture<VersionInfo> addSchemaToSubgroup(String group, String subgroup, Position etag, SchemaInfo schemaInfo);
-    
+
     CompletableFuture<VersionInfo> getSchemaVersion(String group, SchemaInfo schemaInfo);
-    
+
     CompletableFuture<EncodingId> createOrGetEncodingId(String group, VersionInfo versionInfo, CompressionType compressionType);
-    
+
     CompletableFuture<EncodingInfo> getEncodingInfo(String group, EncodingId encodingId);
 
     CompletableFuture<List<CompressionType>> getCompressions(String group);
 
-<<<<<<< HEAD
-    CompletableFuture<ListWithToken<SchemaEvolution>> getGroupHistory(String namespace, String group);
-    
-    CompletableFuture<ListWithToken<SchemaEvolution>> getSubGroupHistory(String namespace, String group, String subgroup);
-=======
-    CompletableFuture<List<SchemaEvolution>> getGroupHistory(String group);
-    
-    CompletableFuture<List<SchemaEvolution>> getSubGroupHistory(String group, String subgroup);
->>>>>>> d8d1c71f
+    CompletableFuture<ListWithToken<SchemaEvolution>> getGroupHistory(String group);
+
+    CompletableFuture<ListWithToken<SchemaEvolution>> getSubGroupHistory(String group, String subgroup);
 }