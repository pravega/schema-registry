--- conflicted
+++ resolved
@@ -32,7 +32,6 @@
 
 import javax.annotation.Nullable;
 import java.util.Collections;
-import java.util.InputMismatchException;
 import java.util.List;
 import java.util.concurrent.CompletableFuture;
 import java.util.stream.Collectors;
@@ -78,21 +77,21 @@
     private boolean validateRules(GroupProperties groupProperties, SchemaValidationRules newRules) {
         Preconditions.checkNotNull(newRules);
         Compatibility.Type compatibility = newRules.getCompatibility().getCompatibility();
-        boolean subgroupCheck = !groupProperties.isValidateByEventType() ||
-                isValidSubgroupPolicy(compatibility);
+        boolean objectTypeCheck = !groupProperties.isValidateByObjectType() ||
+                isValidObjectTypePolicy(compatibility);
 
         switch (groupProperties.getSchemaType().getSchemaType()) {
             case Avro:
-                return subgroupCheck;
+                return objectTypeCheck;
             case Protobuf:
             case Json:
             case Custom:
-                return subgroupCheck && isValidNonAvroPolicy(compatibility);
+                return objectTypeCheck && isValidNonAvroPolicy(compatibility);
         }
         return true;
     }
 
-    private boolean isValidSubgroupPolicy(Compatibility.Type compatibility) {
+    private boolean isValidObjectTypePolicy(Compatibility.Type compatibility) {
         return !(compatibility.equals(Compatibility.Type.BackwardTill) ||
                 compatibility.equals(Compatibility.Type.ForwardTill) ||
                 compatibility.equals(Compatibility.Type.BackwardTillAndForwardTill));
@@ -131,7 +130,7 @@
                     .thenCompose(pos -> store.getGroupProperties(group)
                                              .thenCompose(groupProperties -> {
                                                  if (validateRules(groupProperties, validationRules)) {
-                                                     return store.updateValidationPolicy(group, pos, validationRules);
+                                                     return store.updateValidationRules(group, pos, validationRules);
                                                  } else {
                                                      throw new IllegalArgumentException();
                                                  }
@@ -169,34 +168,26 @@
         return store.getGroupEtag(group)
                     .thenCompose(etag -> store.getGroupProperties(group)
                                               .thenCompose(prop -> {
-<<<<<<< HEAD
                                                   return Futures.exceptionallyComposeExpecting(store.getSchemaVersion(group, schema),
                                                           e -> Exceptions.unwrap(e) instanceof StoreExceptions.DataNotFoundException, () -> {
-                                                              if (prop.isValidateByEventType()) {
-                                                                  String subgroup = schema.getName();
-
-                                                                  // subgroup policy cannot be backward till forward till etc. 
-                                                                  // get schemas for subgroup for validation
-                                                                  return store.addSchemaToGroup(group, etag, schema);
+                                                      CompletableFuture<VersionInfo> latest;
+                                                              if (prop.isValidateByObjectType()) {
+                                                                  String objectTypeName = schema.getName();
+
+                                                                  // policy cannot be backward till forward till etc. 
+                                                                  // get schemas for object type for validation
+                                                                  latest = store.getLatestVersion(group, objectTypeName);
                                                               } else {
                                                                   // todo: apply policy
                                                                   // get schemas for group for validation
-                                                                  return store.addSchemaToGroup(group, etag, schema);
+                                                                  latest = store.getLatestVersion(group);
                                                               }
+                                                              return latest.thenCompose(latestVersion -> {
+                                                                  int next = latestVersion == null ? 0 : latestVersion.getVersion() + 1;
+                                                                  VersionInfo nextVersion = new VersionInfo(schema.getName(), next);
+                                                                  return store.addSchemaToGroup(group, etag, schema, nextVersion);
+                                                              });
                                                           });
-=======
-                                                  SchemaValidationRules policy = prop.getSchemaValidationRules();
-                                                  if (prop.isValidateByObjectType()) {
-                                                      String objectTypeName = schema.getName();
-                                                      // todo: apply policy
-                                                      // get schemas by object type for validation
-                                                      return store.addSchemaToGroup(group, etag, schema);
-                                                  } else {
-                                                      // todo: apply policy
-                                                      // get schemas for group for validation
-                                                      return store.addSchemaToGroup(group, etag, schema);
-                                                  }
->>>>>>> 7dde8a9c
                                               }));
     }
 
@@ -234,7 +225,7 @@
     public CompletableFuture<EncodingId> getEncodingId(String group, VersionInfo version, CompressionType compressionType) {
         return store.getGroupProperties(group)
                     .thenCompose(prop -> {
-                        if (prop.isValidateByEventType()) {
+                        if (prop.isValidateByObjectType()) {
                             return store.getLatestSchema(group, version.getSchemaName());
                         } else {
                             return store.getLatestSchema(group);
@@ -275,16 +266,8 @@
     public CompletableFuture<List<SchemaEvolution>> getGroupEvolutionHistory(String group, @Nullable String objectTypeName) {
         return store.getGroupProperties(group)
                     .thenCompose(prop -> {
-<<<<<<< HEAD
-                        if (prop.isValidateByEventType()) {
-                            return store.getGroupHistoryForEventType(group, eventTypeName);
-=======
                         if (prop.isValidateByObjectType()) {
-                            if (objectTypeName == null) {
-                                throw new InputMismatchException();
-                            }
                             return store.getGroupHistoryForObjectType(group, objectTypeName);
->>>>>>> 7dde8a9c
                         } else {
                             return store.getGroupHistory(group);
                         }
@@ -316,7 +299,7 @@
      * @return True if it satisfies validation checks, false otherwise. 
      */
     public CompletableFuture<Boolean> validateSchema(String group, SchemaInfo schema, SchemaValidationRules rules) {
-        // based on compatibility policy, fetch specific schemas for the group/subgroup and perform validations
+        // based on compatibility policy, fetch specific schemas for the group and perform validations
         // TODO: validate schema
 
         return store.getGroupProperties(group)
@@ -341,7 +324,7 @@
             case Forward:
             case Full:
                 // get latest schema
-                if (groupProperties.isValidateByEventType()) {
+                if (groupProperties.isValidateByObjectType()) {
                     schemasFuture = store.getLatestSchema(group, schema.getName())
                                          .thenApply(Collections::singletonList);
                 } else {
@@ -353,8 +336,8 @@
             case ForwardTransitive:
             case FullTransitive:
                 // get all schemas
-                if (groupProperties.isValidateByEventType()) {
-                    schemasFuture = store.listSchemasByEventType(group, schema.getName(), null)
+                if (groupProperties.isValidateByObjectType()) {
+                    schemasFuture = store.listSchemasByObjectType(group, schema.getName(), null)
                                          .thenApply(ListWithToken::getList);
                 } else {
                     schemasFuture = store.listSchemasInGroup(group, null)
@@ -363,7 +346,7 @@
                 break;
             case BackwardTill:
                 // get schema till
-                assert !groupProperties.isValidateByEventType();
+                assert !groupProperties.isValidateByObjectType();
                 assert groupProperties.getSchemaValidationRules().getCompatibility().getBackwardTill() != null;
                 schemasFuture = store.listSchemasInGroup(group,
                         groupProperties.getSchemaValidationRules().getCompatibility().getBackwardTill())
@@ -371,14 +354,14 @@
                 break;
             case ForwardTill:
                 // get schema till
-                assert !groupProperties.isValidateByEventType();
+                assert !groupProperties.isValidateByObjectType();
                 assert groupProperties.getSchemaValidationRules().getCompatibility().getForwardTill() != null;
                 schemasFuture = store.listSchemasInGroup(group,
                         groupProperties.getSchemaValidationRules().getCompatibility().getForwardTill())
                                      .thenApply(ListWithToken::getList);
                 break;
             case BackwardTillAndForwardTill:
-                assert !groupProperties.isValidateByEventType();
+                assert !groupProperties.isValidateByObjectType();
                 assert groupProperties.getSchemaValidationRules().getCompatibility().getBackwardTill() != null;
                 assert groupProperties.getSchemaValidationRules().getCompatibility().getForwardTill() != null;
                 VersionInfo backwardTill = groupProperties.getSchemaValidationRules().getCompatibility().getBackwardTill();
