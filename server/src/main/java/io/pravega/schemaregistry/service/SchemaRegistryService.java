/**
 * Copyright (c) Dell Inc., or its subsidiaries. All Rights Reserved.
 *
 * Licensed under the Apache License, Version 2.0 (the "License");
 * you may not use this file except in compliance with the License.
 * You may obtain a copy of the License at
 *
 *     http://www.apache.org/licenses/LICENSE-2.0
 */
package io.pravega.schemaregistry.service;

import com.google.common.base.Preconditions;
import io.pravega.common.Exceptions;
import io.pravega.common.concurrent.Futures;
import io.pravega.schemaregistry.ListWithToken;
import io.pravega.schemaregistry.MapWithToken;
import io.pravega.schemaregistry.contract.data.Compatibility;
import io.pravega.schemaregistry.contract.data.CompressionType;
import io.pravega.schemaregistry.contract.data.EncodingId;
import io.pravega.schemaregistry.contract.data.EncodingInfo;
import io.pravega.schemaregistry.contract.data.GroupProperties;
import io.pravega.schemaregistry.contract.data.SchemaEvolution;
import io.pravega.schemaregistry.contract.data.SchemaInfo;
import io.pravega.schemaregistry.contract.data.SchemaValidationRules;
import io.pravega.schemaregistry.contract.data.SchemaWithVersion;
import io.pravega.schemaregistry.contract.data.VersionInfo;
import io.pravega.schemaregistry.rules.CompatibilityChecker;
import io.pravega.schemaregistry.rules.CompatibilityCheckerFactory;
import io.pravega.schemaregistry.storage.ContinuationToken;
import io.pravega.schemaregistry.storage.SchemaStore;
import io.pravega.schemaregistry.storage.StoreExceptions;

import javax.annotation.Nullable;
import java.util.Collections;
import java.util.InputMismatchException;
import java.util.List;
import java.util.concurrent.CompletableFuture;
import java.util.stream.Collectors;

public class SchemaRegistryService {
    private final SchemaStore store;

    public SchemaRegistryService(SchemaStore store) {
        this.store = store;
    }

    /**
     * Lists groups.
     *
     * @param continuationToken continuation token
     * @return CompletableFuture which holds map of groups names and group properties upon completion.
     */
    public CompletableFuture<MapWithToken<String, GroupProperties>> listGroups(String continuationToken) {
        return store.listGroups(ContinuationToken.parse(continuationToken))
                    .thenCompose(reply -> {
                        ContinuationToken token = reply.getToken();
                        List<String> list = reply.getList();
<<<<<<< HEAD
                        return Futures.allOfWithResults(list.stream().collect(Collectors.toMap(x -> x, x -> store.getGroupProperties(x))))
=======
                        return Futures.allOfWithResults(list.stream().collect(Collectors.toMap(x -> x, store::getGroupProperties)))
>>>>>>> 88458ca7
                                      .thenApply(groups -> new MapWithToken<>(groups, token));
                    });
    }

    /**
     * Creates new group. Idempotent behaviour. If group already exists, it returns false.
     *
     * @param group           Name of group.
     * @param groupProperties Group properties.
     * @return CompletableFuture which is completed when create group completes. True indicates this was
     * new group, false indicates it was an existing group.
     */
    public CompletableFuture<Boolean> createGroup(String group, GroupProperties groupProperties) {
        Preconditions.checkNotNull(groupProperties.getSchemaType());
        Preconditions.checkNotNull(groupProperties.getSchemaValidationRules());
        Preconditions.checkArgument(validateRules(groupProperties, groupProperties.getSchemaValidationRules()));
        return store.createGroup(group, groupProperties);
    }

    private boolean validateRules(GroupProperties groupProperties, SchemaValidationRules newRules) {
        Preconditions.checkNotNull(newRules);
        Compatibility.Type compatibility = newRules.getCompatibility().getCompatibility();
        boolean subgroupCheck = !groupProperties.isSubgroupBySchemaName() ||
                isValidSubgroupPolicy(compatibility);

        switch (groupProperties.getSchemaType().getSchemaType()) {
            case Avro:
                return subgroupCheck;
            case Protobuf:
            case Json:
            case Custom:
                return subgroupCheck && isValidNonAvroPolicy(compatibility);
        }
        return true;
    }

    private boolean isValidSubgroupPolicy(Compatibility.Type compatibility) {
        return !(compatibility.equals(Compatibility.Type.BackwardTill) ||
                compatibility.equals(Compatibility.Type.ForwardTill) ||
                compatibility.equals(Compatibility.Type.BackwardTillAndForwardTill));
    }

    private boolean isValidNonAvroPolicy(Compatibility.Type compatibility) {
        return compatibility.equals(Compatibility.Type.AllowAny) ||
                compatibility.equals(Compatibility.Type.DisallowAll);
    }

    /**
     * Gets group's properties.
     * {@link GroupProperties#schemaType} which identifies the serialization format and schema type used to describe the schema.
     * {@link GroupProperties#schemaValidationRules} sets the schema validation policy that needs to be enforced for evolving schemas.
     * {@link GroupProperties#validateByEventType} that specifies if schemas are evolved by event type.
     * Event Types are uniquely identified by {@link SchemaInfo#name}.
     * {@link GroupProperties#enableEncoding} describes whether registry should generate encoding ids to identify
     * encoding properties in {@link EncodingInfo}.
     *
     * @param group Name of group.
     * @return CompletableFuture which holds group properties upon completion.
     */
    public CompletableFuture<GroupProperties> getGroupProperties(String group) {
        return store.getGroupProperties(group);
    }

    /**
     * Update group's schema validation policy.
     *
     * @param group           Name of group.
     * @param validationRules New validation rules for the group.
     * @return CompletableFuture which is completed when validation policy update completes.
     */
    public CompletableFuture<Void> updateSchemaValidationPolicy(String group, SchemaValidationRules validationRules) {
<<<<<<< HEAD
        return store.getGroupEtag(group)
                    .thenCompose(pos -> store.getGroupProperties(group)
                                             .thenCompose(groupProperties -> {
                                                 if (validateRules(groupProperties, validationRules)) {
                                                     return store.updateValidationPolicy(group, pos, validationRules);
                                                 } else {
                                                     throw new IllegalArgumentException();
                                                 }
                                             }));
=======
        return Futures.toVoid(store.getGroupEtag(group)
                                   .thenCompose(etag -> store.updateValidationPolicy(group, etag, validationRules)));
>>>>>>> 88458ca7
    }

    /**
     * Gets list of event types registered under the group. Event types are identified by {@link SchemaInfo#name}
     *
<<<<<<< HEAD
     * @param group Name of group. 
     * @return CompletableFuture which holds list of subgroups upon completion. 
     * If group is configured to store schemas in subgroups then subgroups are returned. Otherwise an empty list is returned.
     */
    public CompletableFuture<ListWithToken<String>> getSubgroups(String group) {
        return store.listSubGroups(group);
=======
     * @param group Name of group.
     * @param token Continuation token.
     * @return CompletableFuture which holds list of event types upon completion.
     */
    public CompletableFuture<ListWithToken<String>> getEventTypes(String group, ContinuationToken token) {
        return store.listEventTypes(group, token);
>>>>>>> 88458ca7
    }

    /**
     * Adds schema to the group. If group is configured with {@link GroupProperties#validateByEventType}, then
     * the {@link SchemaInfo#name} is used to filter previous schemas and apply schema validation policy against schemas
     * of event type.
     * Schema validation rules that are sent to the registry should be a super set of Validation rules set in
     * {@link GroupProperties#schemaValidationRules}
     *
     * @param group  Name of group.
     * @param schema Schema to add.
     * @param rules  Schema validation rules to apply.
     * @return CompletableFuture that holds versionInfo which uniquely identifies where the schema is added in the group.
     */
    public CompletableFuture<VersionInfo> addSchemaIfAbsent(String group, SchemaInfo schema, SchemaValidationRules rules) {
        // 1. get group policy
        // 2. get checker for schema type.
        // validate schema against group policy + rules on schema
        // 3. conditionally update the schema
<<<<<<< HEAD
        return store.getGroupEtag(group)
                    .thenCompose(etag -> store.getGroupProperties(group)
                                              .thenCompose(prop -> {
                                                  return Futures.exceptionallyComposeExpecting(store.getSchemaVersion(group, schema),
                                                          e -> Exceptions.unwrap(e) instanceof StoreExceptions.DataNotFoundException, () -> {
                                                              if (prop.isSubgroupBySchemaName()) {
                                                                  String subgroup = schema.getName();

                                                                  // subgroup policy cannot be backward till forward till etc. 
                                                                  // get schemas for subgroup for validation
                                                                  return store.addSchemaToSubgroup(group, subgroup, etag, schema);
                                                              } else {
                                                                  // todo: apply policy
                                                                  // get schemas for group for validation
                                                                  return store.addSchemaToGroup(group, etag, schema);
                                                              }
                                                          });
=======
        CompatibilityChecker checker;

        return store.getGroupEtag(group)
                    .thenCompose(etag -> store.getGroupProperties(group)
                                              .thenCompose(prop -> {
                                                  SchemaValidationRules policy = prop.getSchemaValidationRules();
                                                  if (prop.isValidateByEventType()) {
                                                      String eventTypeName = schema.getName();
                                                      // todo: apply policy
                                                      // get schemas by event type for validation
                                                      return store.addSchemaToGroup(group, etag, schema);
                                                  } else {
                                                      // todo: apply policy
                                                      // get schemas for group for validation
                                                      return store.addSchemaToGroup(group, etag, schema);
                                                  }
>>>>>>> 88458ca7
                                              }));
    }

    /**
     * Gets schema corresponding to the version.
     *
     * @param group   Name of group.
     * @param version Version which uniquely identifies schema within a group.
     * @return CompletableFuture that holds Schema info corresponding to the version info.
     */
    public CompletableFuture<SchemaInfo> getSchema(String group, VersionInfo version) {
        return store.getSchema(group, version);
    }

    /**
     * Gets encoding info against the requested encoding Id.
     * Encoding Info uniquely identifies a combination of a schemaInfo and compressionType.
     *
     * @param group      Name of group.
     * @param encodingId Encoding id that uniquely identifies a schema within a group.
     * @return CompletableFuture that holds Encoding info corresponding to the encoding id.
     */
    public CompletableFuture<EncodingInfo> getEncodingInfo(String group, EncodingId encodingId) {
        return store.getEncodingInfo(group, encodingId);
    }

    /**
     * Gets an encoding id that uniquely identifies a combination of Schema version and compression type.
     *
     * @param group           Name of group.
     * @param version         version of schema
     * @param compressionType compression type
     * @return CompletableFuture that holds Encoding id for the pair of version and compression type.
     */
    public CompletableFuture<EncodingId> getEncodingId(String group, VersionInfo version, CompressionType compressionType) {
        return store.getGroupProperties(group)
                    .thenCompose(prop -> {
                        if (prop.isSubgroupBySchemaName()) {
                            return store.getLatestSchema(group, version.getSchemaName());
                        } else {
                            return store.getLatestSchema(group);
                        }
                    }).thenApply(latest -> {
                    // TODO: based on compatibility type either allow or deny the version
                    return null;
                }).thenCompose(v -> store.createOrGetEncodingId(group, version, compressionType));
    }

    /**
     * Gets latest schema and version for the group (or eventType, if specified).
     * For groups configured with {@link GroupProperties#validateByEventType}, the eventType name needs to be supplied to
     * get the latest schema for the event type.
     *
     * @param group    Name of group.
     * @param eventTypeName Event type.
     * @return CompletableFuture that holds Schema with version for the last schema that was added to the group.
     */
    public CompletableFuture<SchemaWithVersion> getLatestSchema(String group, @Nullable String eventTypeName) {
        if (eventTypeName == null) {
            return store.getLatestSchema(group);
        } else {
            return store.getLatestSchema(group, eventTypeName);
        }
    }

    /**
     * Gets all schemas with corresponding versions for the group (or eventTypeName, if specified).
     * For groups configured with {@link GroupProperties#validateByEventType}, the eventTypeName name needs to be supplied to
     * get the latest schema for the eventTypeName. {@link SchemaInfo#name} is used as the eventTypeName name.
     * The order in the list matches the order in which schemas were evolved within the group.
     *
     * @param group    Name of group.
     * @param eventTypeName Event Type.
     * @return CompletableFuture that holds Ordered list of schemas with versions and validation rules for all schemas in the group.
     */
    public CompletableFuture<List<SchemaEvolution>> getGroupEvolutionHistory(String group, @Nullable String eventTypeName) {
        return store.getGroupProperties(group)
                    .thenCompose(prop -> {
<<<<<<< HEAD
                        if (prop.isSubgroupBySchemaName()) {
                            if (subgroup == null) {
                                throw new InputMismatchException();
                            }
                            return store.getSubGroupHistory(group, subgroup);
                        } else {
                            return store.getGroupHistory(group);
                        }
                    }).thenApply(ListWithToken::getList);
=======
                        if (prop.isValidateByEventType()) {
                            if (eventTypeName == null) {
                                throw new InputMismatchException();
                            }
                            return store.getGroupHistoryForEventType(group, eventTypeName);
                        } else {
                            return store.getGroupHistory(group);
                        }
                    });
>>>>>>> 88458ca7
    }

    /**
     * Gets version corresponding to the schema. If group has been configured with {@link GroupProperties#validateByEventType}
     * the eventType name is taken from the {@link SchemaInfo#name}.
     * For each unique {@link SchemaInfo#schemaData}, there will be a unique monotonically increasing version assigned.
     *
     * @param group  Name of group.
     * @param schema SchemaInfo that captures schema name and schema data.
     * @return CompletableFuture that holds VersionInfo corresponding to schema.
     */
    public CompletableFuture<VersionInfo> getSchemaVersion(String group, SchemaInfo schema) {
        return store.getSchemaVersion(group, schema);
    }

    /**
     * Checks whether given schema is valid by applying validation rules against previous schemas in the group
     * subject to current {@link GroupProperties#schemaValidationRules} policy.
     * If {@link GroupProperties#validateByEventType} is set, the validation is performed against schemas with same 
     * event type identified by {@link SchemaInfo#name}.
     *
<<<<<<< HEAD
     * @param group Name of group. 
     * @param schema Schema to check for validity. 
     * @param rules validation rules to apply.
     * @return True if it satisfies validation checks, false otherwise. 
     */
    public CompletableFuture<Boolean> validateSchema(String group, SchemaInfo schema, SchemaValidationRules rules) {
        // based on compatibility policy, fetch specific schemas for the group/subgroup and perform validations
        // TODO: validate schema

        return store.getGroupProperties(group)
                    .thenCompose(prop -> {
                        return getSchemasForValidation(group, schema, prop, rules)
                                .thenCompose(schemas -> {
                                    // TODO: check compatibility
                                    return null;
                                });
                    });
    }

    private CompletableFuture<List<SchemaWithVersion>> getSchemasForValidation(String group, SchemaInfo schema,
                                                                               GroupProperties groupProperties, SchemaValidationRules additionalRules) {
        CompletableFuture<List<SchemaWithVersion>> schemasFuture;
        switch (groupProperties.getSchemaValidationRules().getCompatibility().getCompatibility()) {
            case DisallowAll:
            case AllowAny:
                schemasFuture = CompletableFuture.completedFuture(Collections.emptyList());
                break;
            case Backward:
            case Forward:
            case Full:
                // get latest schema
                if (groupProperties.isSubgroupBySchemaName()) {
                    schemasFuture = store.getLatestSchema(group, schema.getName())
                                         .thenApply(Collections::singletonList);
                } else {
                    schemasFuture = store.getLatestSchema(group)
                                         .thenApply(Collections::singletonList);
                }
                break;
            case BackwardTransitive:
            case ForwardTransitive:
            case FullTransitive:
                // get all schemas
                if (groupProperties.isSubgroupBySchemaName()) {
                    schemasFuture = store.listSchemasInSubgroup(group, schema.getName())
                                         .thenApply(ListWithToken::getList);
                } else {
                    schemasFuture = store.listSchemasInGroup(group)
                                         .thenApply(ListWithToken::getList);
                }
                break;
            case BackwardTill:
                // get schema till
                assert !groupProperties.isSubgroupBySchemaName();
                assert groupProperties.getSchemaValidationRules().getCompatibility().getBackwardTill() != null;
                schemasFuture = store.listSchemasInGroup(group,
                        groupProperties.getSchemaValidationRules().getCompatibility().getBackwardTill())
                                     .thenApply(ListWithToken::getList);
                break;
            case ForwardTill:
                // get schema till
                assert !groupProperties.isSubgroupBySchemaName();
                assert groupProperties.getSchemaValidationRules().getCompatibility().getForwardTill() != null;
                schemasFuture = store.listSchemasInGroup(group,
                        groupProperties.getSchemaValidationRules().getCompatibility().getForwardTill())
                                     .thenApply(ListWithToken::getList);
                break;
            case BackwardTillAndForwardTill:
                assert !groupProperties.isSubgroupBySchemaName();
                assert groupProperties.getSchemaValidationRules().getCompatibility().getBackwardTill() != null;
                assert groupProperties.getSchemaValidationRules().getCompatibility().getForwardTill() != null;
                VersionInfo backwardTill = groupProperties.getSchemaValidationRules().getCompatibility().getBackwardTill();
                VersionInfo forwardTill = groupProperties.getSchemaValidationRules().getCompatibility().getForwardTill();
                VersionInfo versionTill = backwardTill.getVersion() < forwardTill.getVersion() ? backwardTill : forwardTill;
                schemasFuture = store.listSchemasInGroup(group, versionTill)
                                     .thenApply(ListWithToken::getList);
                break;
            default:
                throw new IllegalArgumentException();
        }

        return schemasFuture;
    }

    private boolean checkCompatibility(String group, SchemaInfo schema, GroupProperties groupProperties,
                                       SchemaValidationRules additionalRules, List<SchemaWithVersion> schemas) {
        CompatibilityChecker checker = CompatibilityCheckerFactory.getCompatibilityChecker(schema.getSchemaType());

        return false;
    }


=======
     * @param group           Name of group.
     * @param schema          Schema to check for validity.
     * @param validationRules validation rules to apply.
     * @return True if it satisfies validation checks, false otherwise.
     */
    public CompletableFuture<Boolean> validateSchema(String group, SchemaInfo schema, SchemaValidationRules validationRules) {
        // based on compatibility policy, fetch specific schemas for the group and perform validations. 
        // TODO: validate schema

        return store.getGroupProperties(group)
                    .thenApply(prop -> {
                        return true;
                    });
    }
    
    public CompletableFuture<Boolean> canRead(String group, SchemaInfo schema) {
        return store.getGroupProperties(group)
                    .thenApply(prop -> {
                        return true;
                    });
    }
    
>>>>>>> 88458ca7
    /**
     * Deletes group.  
     * @param group Name of group. 
     * @return CompletableFuture which is completed when group is deleted. 
     */
    public CompletableFuture<Void> deleteGroup(String group) {
        return store.deleteGroup(group);
    }

    /**
     * List of compressions used for encoding in the group. This will be returned only if {@link GroupProperties#enableEncoding}
     * is set to true. 
     *
     * @param group Name of group. 
     * @return CompletableFuture that holds list of compressions used for encoding in the group. 
     */
    public CompletableFuture<List<CompressionType>> getCompressions(String group) {
        return store.getCompressions(group);
    }
}<|MERGE_RESOLUTION|>--- conflicted
+++ resolved
@@ -55,11 +55,7 @@
                     .thenCompose(reply -> {
                         ContinuationToken token = reply.getToken();
                         List<String> list = reply.getList();
-<<<<<<< HEAD
-                        return Futures.allOfWithResults(list.stream().collect(Collectors.toMap(x -> x, x -> store.getGroupProperties(x))))
-=======
                         return Futures.allOfWithResults(list.stream().collect(Collectors.toMap(x -> x, store::getGroupProperties)))
->>>>>>> 88458ca7
                                       .thenApply(groups -> new MapWithToken<>(groups, token));
                     });
     }
@@ -82,7 +78,7 @@
     private boolean validateRules(GroupProperties groupProperties, SchemaValidationRules newRules) {
         Preconditions.checkNotNull(newRules);
         Compatibility.Type compatibility = newRules.getCompatibility().getCompatibility();
-        boolean subgroupCheck = !groupProperties.isSubgroupBySchemaName() ||
+        boolean subgroupCheck = !groupProperties.isValidateByEventType() ||
                 isValidSubgroupPolicy(compatibility);
 
         switch (groupProperties.getSchemaType().getSchemaType()) {
@@ -131,7 +127,6 @@
      * @return CompletableFuture which is completed when validation policy update completes.
      */
     public CompletableFuture<Void> updateSchemaValidationPolicy(String group, SchemaValidationRules validationRules) {
-<<<<<<< HEAD
         return store.getGroupEtag(group)
                     .thenCompose(pos -> store.getGroupProperties(group)
                                              .thenCompose(groupProperties -> {
@@ -141,30 +136,17 @@
                                                      throw new IllegalArgumentException();
                                                  }
                                              }));
-=======
-        return Futures.toVoid(store.getGroupEtag(group)
-                                   .thenCompose(etag -> store.updateValidationPolicy(group, etag, validationRules)));
->>>>>>> 88458ca7
     }
 
     /**
      * Gets list of event types registered under the group. Event types are identified by {@link SchemaInfo#name}
      *
-<<<<<<< HEAD
-     * @param group Name of group. 
-     * @return CompletableFuture which holds list of subgroups upon completion. 
-     * If group is configured to store schemas in subgroups then subgroups are returned. Otherwise an empty list is returned.
-     */
-    public CompletableFuture<ListWithToken<String>> getSubgroups(String group) {
-        return store.listSubGroups(group);
-=======
      * @param group Name of group.
      * @param token Continuation token.
      * @return CompletableFuture which holds list of event types upon completion.
      */
     public CompletableFuture<ListWithToken<String>> getEventTypes(String group, ContinuationToken token) {
         return store.listEventTypes(group, token);
->>>>>>> 88458ca7
     }
 
     /**
@@ -184,42 +166,23 @@
         // 2. get checker for schema type.
         // validate schema against group policy + rules on schema
         // 3. conditionally update the schema
-<<<<<<< HEAD
         return store.getGroupEtag(group)
                     .thenCompose(etag -> store.getGroupProperties(group)
                                               .thenCompose(prop -> {
                                                   return Futures.exceptionallyComposeExpecting(store.getSchemaVersion(group, schema),
                                                           e -> Exceptions.unwrap(e) instanceof StoreExceptions.DataNotFoundException, () -> {
-                                                              if (prop.isSubgroupBySchemaName()) {
+                                                              if (prop.isValidateByEventType()) {
                                                                   String subgroup = schema.getName();
 
                                                                   // subgroup policy cannot be backward till forward till etc. 
                                                                   // get schemas for subgroup for validation
-                                                                  return store.addSchemaToSubgroup(group, subgroup, etag, schema);
+                                                                  return store.addSchemaToGroup(group, etag, schema);
                                                               } else {
                                                                   // todo: apply policy
                                                                   // get schemas for group for validation
                                                                   return store.addSchemaToGroup(group, etag, schema);
                                                               }
                                                           });
-=======
-        CompatibilityChecker checker;
-
-        return store.getGroupEtag(group)
-                    .thenCompose(etag -> store.getGroupProperties(group)
-                                              .thenCompose(prop -> {
-                                                  SchemaValidationRules policy = prop.getSchemaValidationRules();
-                                                  if (prop.isValidateByEventType()) {
-                                                      String eventTypeName = schema.getName();
-                                                      // todo: apply policy
-                                                      // get schemas by event type for validation
-                                                      return store.addSchemaToGroup(group, etag, schema);
-                                                  } else {
-                                                      // todo: apply policy
-                                                      // get schemas for group for validation
-                                                      return store.addSchemaToGroup(group, etag, schema);
-                                                  }
->>>>>>> 88458ca7
                                               }));
     }
 
@@ -257,7 +220,7 @@
     public CompletableFuture<EncodingId> getEncodingId(String group, VersionInfo version, CompressionType compressionType) {
         return store.getGroupProperties(group)
                     .thenCompose(prop -> {
-                        if (prop.isSubgroupBySchemaName()) {
+                        if (prop.isValidateByEventType()) {
                             return store.getLatestSchema(group, version.getSchemaName());
                         } else {
                             return store.getLatestSchema(group);
@@ -298,27 +261,12 @@
     public CompletableFuture<List<SchemaEvolution>> getGroupEvolutionHistory(String group, @Nullable String eventTypeName) {
         return store.getGroupProperties(group)
                     .thenCompose(prop -> {
-<<<<<<< HEAD
-                        if (prop.isSubgroupBySchemaName()) {
-                            if (subgroup == null) {
-                                throw new InputMismatchException();
-                            }
-                            return store.getSubGroupHistory(group, subgroup);
+                        if (prop.isValidateByEventType()) {
+                            return store.getGroupHistoryForEventType(group, eventTypeName);
                         } else {
                             return store.getGroupHistory(group);
                         }
                     }).thenApply(ListWithToken::getList);
-=======
-                        if (prop.isValidateByEventType()) {
-                            if (eventTypeName == null) {
-                                throw new InputMismatchException();
-                            }
-                            return store.getGroupHistoryForEventType(group, eventTypeName);
-                        } else {
-                            return store.getGroupHistory(group);
-                        }
-                    });
->>>>>>> 88458ca7
     }
 
     /**
@@ -340,7 +288,6 @@
      * If {@link GroupProperties#validateByEventType} is set, the validation is performed against schemas with same 
      * event type identified by {@link SchemaInfo#name}.
      *
-<<<<<<< HEAD
      * @param group Name of group. 
      * @param schema Schema to check for validity. 
      * @param rules validation rules to apply.
@@ -372,7 +319,7 @@
             case Forward:
             case Full:
                 // get latest schema
-                if (groupProperties.isSubgroupBySchemaName()) {
+                if (groupProperties.isValidateByEventType()) {
                     schemasFuture = store.getLatestSchema(group, schema.getName())
                                          .thenApply(Collections::singletonList);
                 } else {
@@ -384,17 +331,17 @@
             case ForwardTransitive:
             case FullTransitive:
                 // get all schemas
-                if (groupProperties.isSubgroupBySchemaName()) {
-                    schemasFuture = store.listSchemasInSubgroup(group, schema.getName())
+                if (groupProperties.isValidateByEventType()) {
+                    schemasFuture = store.listSchemasByEventType(group, schema.getName(), null)
                                          .thenApply(ListWithToken::getList);
                 } else {
-                    schemasFuture = store.listSchemasInGroup(group)
+                    schemasFuture = store.listSchemasInGroup(group, null)
                                          .thenApply(ListWithToken::getList);
                 }
                 break;
             case BackwardTill:
                 // get schema till
-                assert !groupProperties.isSubgroupBySchemaName();
+                assert !groupProperties.isValidateByEventType();
                 assert groupProperties.getSchemaValidationRules().getCompatibility().getBackwardTill() != null;
                 schemasFuture = store.listSchemasInGroup(group,
                         groupProperties.getSchemaValidationRules().getCompatibility().getBackwardTill())
@@ -402,14 +349,14 @@
                 break;
             case ForwardTill:
                 // get schema till
-                assert !groupProperties.isSubgroupBySchemaName();
+                assert !groupProperties.isValidateByEventType();
                 assert groupProperties.getSchemaValidationRules().getCompatibility().getForwardTill() != null;
                 schemasFuture = store.listSchemasInGroup(group,
                         groupProperties.getSchemaValidationRules().getCompatibility().getForwardTill())
                                      .thenApply(ListWithToken::getList);
                 break;
             case BackwardTillAndForwardTill:
-                assert !groupProperties.isSubgroupBySchemaName();
+                assert !groupProperties.isValidateByEventType();
                 assert groupProperties.getSchemaValidationRules().getCompatibility().getBackwardTill() != null;
                 assert groupProperties.getSchemaValidationRules().getCompatibility().getForwardTill() != null;
                 VersionInfo backwardTill = groupProperties.getSchemaValidationRules().getCompatibility().getBackwardTill();
@@ -432,23 +379,6 @@
         return false;
     }
 
-
-=======
-     * @param group           Name of group.
-     * @param schema          Schema to check for validity.
-     * @param validationRules validation rules to apply.
-     * @return True if it satisfies validation checks, false otherwise.
-     */
-    public CompletableFuture<Boolean> validateSchema(String group, SchemaInfo schema, SchemaValidationRules validationRules) {
-        // based on compatibility policy, fetch specific schemas for the group and perform validations. 
-        // TODO: validate schema
-
-        return store.getGroupProperties(group)
-                    .thenApply(prop -> {
-                        return true;
-                    });
-    }
-    
     public CompletableFuture<Boolean> canRead(String group, SchemaInfo schema) {
         return store.getGroupProperties(group)
                     .thenApply(prop -> {
@@ -456,7 +386,6 @@
                     });
     }
     
->>>>>>> 88458ca7
     /**
      * Deletes group.  
      * @param group Name of group. 
