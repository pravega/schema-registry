--- conflicted
+++ resolved
@@ -123,15 +123,9 @@
      * @param validationRules New validation rules for the group.
      * @return CompletableFuture which is completed when validation policy update completes.
      */
-<<<<<<< HEAD
-    public CompletableFuture<Void> updateSchemaValidationPolicy(String scope, String group, SchemaValidationRules validationRules) {
-        return Futures.toVoid(store.getGroupEtag(scope, group)
-                .thenCompose(etag -> store.updateValidationPolicy(scope, group, etag, validationRules)));
-=======
     public CompletableFuture<Void> updateSchemaValidationPolicy(String namespace, String group, SchemaValidationRules validationRules) {
         return Futures.toVoid(store.getGroupEtag(namespace, group)
-                .thenCompose(etag -> store.updateCompatibilityPolicy(namespace, group, etag, validationRules)));
->>>>>>> 3edbbe00
+                .thenCompose(etag -> store.updateValidationPolicy(namespace, group, etag, validationRules)));
     }
 
     /**
@@ -169,34 +163,20 @@
         return store.getGroupEtag(namespace, group)
             .thenCompose(etag -> store.getGroupProperties(namespace, group)
                          .thenCompose(prop -> {
-<<<<<<< HEAD
-                             return Futures.exceptionallyComposeExpecting(store.getSchemaVersion(scope, group, schema),
+                             return Futures.exceptionallyComposeExpecting(store.getSchemaVersion(namespace, group, schema),
                              e -> Exceptions.unwrap(e) instanceof StoreExceptions.DataNotFoundException, () -> {
                                          SchemaValidationRules policy = prop.getSchemaValidationRules();
                                          if (prop.isSubgroupBySchemaName()) {
                                              String subgroup = schema.getName();
                                              // todo: apply policy
                                              // get schemas for subgroup for validation
-                                             return store.addSchemaToSubgroup(scope, group, subgroup, etag, schema);
+                                             return store.addSchemaToSubgroup(namespace, group, subgroup, etag, schema);
                                          } else {
                                              // todo: apply policy
                                              // get schemas for group for validation
-                                             return store.addSchemaToGroup(scope, group, etag, schema);
+                                             return store.addSchemaToGroup(namespace, group, etag, schema);
                                          }
                                      });
-=======
-                             SchemaValidationRules policy = prop.getSchemaValidationRules();
-                             if (prop.isSubgroupBySchemaName()) {
-                                 String subgroup = schema.getName();
-                                 // todo: apply policy
-                                 // get schemas for subgroup for validation
-                                 return store.conditionallyAddSchemaToSubgroup(namespace, group, subgroup, etag, schema);
-                             } else {
-                                 // todo: apply policy
-                                 // get schemas for group for validation
-                                 return store.conditionallyAddSchemaToGroup(namespace, group, etag, schema);
-                             }
->>>>>>> 3edbbe00
                          }));
     }
 
