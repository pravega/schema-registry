/**
 * Copyright (c) Dell Inc., or its subsidiaries. All Rights Reserved.
 * 
 * Licensed under the Apache License, Version 2.0 (the "License");
 * you may not use this file except in compliance with the License.
 * You may obtain a copy of the License at
 * 
 *     http://www.apache.org/licenses/LICENSE-2.0
 */
package io.pravega.schemaregistry.server.rest.auth;

import com.google.common.annotations.VisibleForTesting;
import com.google.common.base.Preconditions;
import io.pravega.auth.AuthHandler;
import io.pravega.auth.AuthenticationException;
<<<<<<< HEAD
=======
import io.pravega.controller.server.security.auth.handler.impl.PasswordAuthHandler;
>>>>>>> 3cedda0e
import io.pravega.schemaregistry.server.rest.ServiceConfig;
import lombok.extern.slf4j.Slf4j;

import javax.ws.rs.core.SecurityContext;
import java.util.ServiceLoader;
import java.util.concurrent.ConcurrentHashMap;

import static io.pravega.schemaregistry.common.AuthHelper.extractMethodAndToken;

/**
 * Manages instances of {@link AuthHandler}.
 */
@Slf4j
public class AuthHandlerManager {
    private final ServiceConfig serverConfig;
    private final ConcurrentHashMap<String, AuthHandler> handlerMap;

    public AuthHandlerManager(ServiceConfig serverConfig) {
        this.serverConfig = serverConfig;
        this.handlerMap = new ConcurrentHashMap<>();
        this.loadHandlers();
    }

    private void loadHandlers() {
        try {
            if (serverConfig.isAuthEnabled()) {
                ServiceLoader<AuthHandler> loader = ServiceLoader.load(AuthHandler.class);
                for (AuthHandler handler : loader) {
<<<<<<< HEAD
=======
                    if (handler instanceof PasswordAuthHandler && !(handler instanceof BasicAuthHandler)) {
                        continue;
                    }
>>>>>>> 3cedda0e
                    try {
                        handler.initialize(serverConfig);
                        registerHandler(handler);
                    } catch (Exception e) {
                        log.warn("Exception while initializing auth handler {}", handler, e);
                    }
                }
            }
        } catch (Throwable e) {
            log.warn("Exception while loading the auth handlers", e);
        }
    }

    /**
     * Get auth context for the credentials. It extracts method and token from the credentials
     * and loads the auth handler corresponding to the method. 
     * Subsequently, authentication and authorization can be called on the context which will use the auth handler
     * and then token from the credentials to authenticate and authorize. 
     * 
     * @param credentials Credentials to use. 
     * @return Context object that can be used to perform authentication and authorization for supplied credentials
     * @throws AuthenticationException if the handler is not registered. 
     */
    public AuthContext getContext(String credentials) throws AuthenticationException {
        AuthHandler handler;
        String[] parts = extractMethodAndToken(credentials);
        String method = parts[0];
        String token = parts[1];

        handler = handlerMap.get(method);
        if (handler == null) {
            throw new AuthenticationException("Handler does not exist for method " + method);
        }

        return new AuthContext(handler, token);
    }

    /**
     * Get auth context for the credentials. It extracts method and token from the credentials
     * and loads the auth handler corresponding to the method. 
     * Subsequently, authentication and authorization can be called on the context which will use the auth handler
     * and then token from the credentials to authenticate and authorize. 
     * 
     * @param securityContext Security Context. 
     * @return Context object that can be used to perform authentication and authorization for supplied credentials
     * @throws AuthenticationException if the handler 
     */
    public AuthContext getContext(SecurityContext securityContext) throws AuthenticationException {
        AuthHandler handler = handlerMap.get(securityContext.getAuthenticationScheme());

        if (handler == null) {
            throw new AuthenticationException("Handler does not exist for method " + securityContext.getAuthenticationScheme());
        }

        return new AuthContext(handler, securityContext.getUserPrincipal());
    }
    
    /**
     * This method is not only visible for testing, but also intended to be used solely for testing. It allows tests
     * to inject and register custom auth handlers. Also, this method is idempotent.
     *
     * @param authHandler the {@code AuthHandler} implementation to register
     * @throws NullPointerException {@code authHandler} is null
     */
    @VisibleForTesting
    void registerHandler(AuthHandler authHandler) {
        Preconditions.checkNotNull(authHandler, "authHandler");
        this.handlerMap.put(authHandler.getHandlerName(), authHandler);
    }
}<|MERGE_RESOLUTION|>--- conflicted
+++ resolved
@@ -13,10 +13,6 @@
 import com.google.common.base.Preconditions;
 import io.pravega.auth.AuthHandler;
 import io.pravega.auth.AuthenticationException;
-<<<<<<< HEAD
-=======
-import io.pravega.controller.server.security.auth.handler.impl.PasswordAuthHandler;
->>>>>>> 3cedda0e
 import io.pravega.schemaregistry.server.rest.ServiceConfig;
 import lombok.extern.slf4j.Slf4j;
 
@@ -45,12 +41,6 @@
             if (serverConfig.isAuthEnabled()) {
                 ServiceLoader<AuthHandler> loader = ServiceLoader.load(AuthHandler.class);
                 for (AuthHandler handler : loader) {
-<<<<<<< HEAD
-=======
-                    if (handler instanceof PasswordAuthHandler && !(handler instanceof BasicAuthHandler)) {
-                        continue;
-                    }
->>>>>>> 3cedda0e
                     try {
                         handler.initialize(serverConfig);
                         registerHandler(handler);
