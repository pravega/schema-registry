/**
 * Copyright (c) Dell Inc., or its subsidiaries. All Rights Reserved.
 *
 * Licensed under the Apache License, Version 2.0 (the "License");
 * you may not use this file except in compliance with the License.
 * You may obtain a copy of the License at
 *
 *     http://www.apache.org/licenses/LICENSE-2.0
 */
package io.pravega.schemaregistry.server.rest.resources;

import com.google.common.base.Preconditions;
import com.google.common.base.Strings;
import io.pravega.auth.AuthException;
import io.pravega.auth.AuthHandler;
import io.pravega.auth.AuthorizationException;
import io.pravega.common.concurrent.Futures;
import io.pravega.schemaregistry.server.rest.ServiceConfig;
import io.pravega.schemaregistry.server.rest.auth.AuthHandlerManager;
import io.pravega.schemaregistry.service.SchemaRegistryService;
import lombok.Getter;
import lombok.extern.slf4j.Slf4j;
import org.apache.curator.shaded.com.google.common.base.Charsets;

import javax.ws.rs.container.AsyncResponse;
import javax.ws.rs.core.Context;
import javax.ws.rs.core.HttpHeaders;
import javax.ws.rs.core.Response;
import javax.ws.rs.core.SecurityContext;
import java.io.UnsupportedEncodingException;
import java.net.URLEncoder;
import java.util.concurrent.CompletableFuture;
import java.util.concurrent.Executor;
import java.util.function.Supplier;

import static io.pravega.schemaregistry.server.rest.resources.AuthResources.DEFAULT_NAMESPACE;
import static io.pravega.schemaregistry.server.rest.resources.AuthResources.NAMESPACE_GROUP_FORMAT;
import static io.pravega.schemaregistry.server.rest.resources.AuthResources.DOMAIN;
import static io.pravega.schemaregistry.server.rest.resources.AuthResources.NAMESPACE_FORMAT;
import static io.pravega.schemaregistry.server.rest.resources.AuthResources.NAMESPACE_GROUP_CODEC_FORMAT;
import static io.pravega.schemaregistry.server.rest.resources.AuthResources.NAMESPACE_GROUP_SCHEMA_FORMAT;

@Slf4j
abstract class AbstractResource {
    @Context
    HttpHeaders headers;

    @Getter
    private final SchemaRegistryService registryService;
    @Getter
    private final ServiceConfig config;
    @Getter
    private final AuthHandlerManager authManager;
    @Getter
    private final Executor executorService;

    AbstractResource(SchemaRegistryService registryService, ServiceConfig config, AuthHandlerManager authManager, Executor executorService) {
        this.registryService = registryService;
        this.config = config;
        this.authManager = authManager;
        this.executorService = executorService;
    }
    
    CompletableFuture<Response> withAuthorization(String request, AuthHandler.Permissions permissions,
                                                  String resource, AsyncResponse response,
                                                  Supplier<CompletableFuture<Response>> future,
                                                  SecurityContext securityContext) {
        try {
            authorize(securityContext, resource, permissions);
            return future.get();
        } catch (AuthException e) {
            log.warn("Auth failed {}", request, e);
            response.resume(Response.status(Response.Status.fromStatusCode(e.getResponseCode())).build());
            throw e;
        } catch (IllegalArgumentException e) {
            log.warn("Bad request {} error:{}", request, e.getMessage());
            return CompletableFuture.completedFuture(Response.status(Response.Status.BAD_REQUEST).entity(e.getMessage()).build());
        } catch (Exception e) {
            log.error("request failed with exception {}", e);
            return Futures.failedFuture(e);
        }
    }

    private void authorize(SecurityContext securityContext, String resource, AuthHandler.Permissions permission)
            throws AuthException {
        if (config.isAuthEnabled()) {
            AuthHandlerManager.Context context = (AuthHandlerManager.Context) securityContext;
            if (!context.authorize(resource, permission)) {
                throw new AuthorizationException(
                        String.format("Failed to authorize for resource [%s]", resource),
                        Response.Status.FORBIDDEN.getStatusCode());
            }
        }
    }

    String getNamespaceResource() {
        return DOMAIN;
    }

    String getNamespaceResource(String namespace) {
        String encode = null;
        try {
            encode = namespace == null ? "" : URLEncoder.encode(namespace, Charsets.UTF_8.toString());
        } catch (UnsupportedEncodingException e) {
            throw new IllegalArgumentException("Invalid namespace name.");
        }
        return String.format(NAMESPACE_FORMAT, encode);
    }

    String getGroupResource(String group) {
        return getGroupResource(group, DEFAULT_NAMESPACE);
    }

    String getGroupResource(String group, String namespace) {
        Preconditions.checkArgument(!Strings.isNullOrEmpty(group));
        try {
            String encodedNamespace = namespace == null ? "" : URLEncoder.encode(namespace, Charsets.UTF_8.toString());
            return String.format(NAMESPACE_GROUP_FORMAT, encodedNamespace,
                    URLEncoder.encode(group, Charsets.UTF_8.toString()));
        } catch (UnsupportedEncodingException e) {
            throw new IllegalArgumentException("Invalid group or namespace name.");
        }
    }

    String getGroupSchemaResource(String group) {
        Preconditions.checkArgument(!Strings.isNullOrEmpty(group));
        return getGroupSchemaResource(group, DEFAULT_NAMESPACE);
    }

    String getGroupSchemaResource(String group, String namespace) {
        Preconditions.checkArgument(!Strings.isNullOrEmpty(group));
        try {
            String encodedNamespace = namespace == null ? "" : URLEncoder.encode(namespace, Charsets.UTF_8.toString());

            return String.format(NAMESPACE_GROUP_SCHEMA_FORMAT,
                    encodedNamespace, URLEncoder.encode(group, Charsets.UTF_8.toString()));
        } catch (UnsupportedEncodingException e) {
            throw new IllegalArgumentException("Invalid group or namespace name.");
        }
    }

    String getGroupCodecResource(String group) {
        Preconditions.checkArgument(!Strings.isNullOrEmpty(group));
        return getGroupCodecResource(group, DEFAULT_NAMESPACE);
    }

    String getGroupCodecResource(String group, String namespace) {
        Preconditions.checkArgument(!Strings.isNullOrEmpty(group));
        try {
            String encodedNamespace = namespace == null ? "" : URLEncoder.encode(namespace, Charsets.UTF_8.toString());

            return String.format(NAMESPACE_GROUP_CODEC_FORMAT,
                    encodedNamespace, URLEncoder.encode(group, Charsets.UTF_8.toString()));
        } catch (UnsupportedEncodingException e) {
            throw new IllegalArgumentException("Invalid group or namespace name.");
        }
    }
<<<<<<< HEAD
=======

    Response handleGeneralExceptions(Throwable unwrap) {
        if (unwrap instanceof IllegalArgumentException) {
            return Response.status(Response.Status.BAD_REQUEST).entity(unwrap.getMessage()).build();
        } else {
            return Response.status(Response.Status.INTERNAL_SERVER_ERROR).entity(unwrap.getMessage()).build();
        }
    }

    static String parseCredentials(List<String> authHeader) throws AuthenticationException {
        if (authHeader == null || authHeader.isEmpty()) {
            throw new AuthenticationException("Missing authorization header.");
        }

        // Expecting a single value here. If there are multiple, we'll deal with just the first one.
        String credentials = authHeader.get(0);
        Preconditions.checkNotNull(credentials, "Missing credentials.");
        return credentials;
    }
>>>>>>> 5be867e4
}<|MERGE_RESOLUTION|>--- conflicted
+++ resolved
@@ -155,8 +155,6 @@
             throw new IllegalArgumentException("Invalid group or namespace name.");
         }
     }
-<<<<<<< HEAD
-=======
 
     Response handleGeneralExceptions(Throwable unwrap) {
         if (unwrap instanceof IllegalArgumentException) {
@@ -165,16 +163,4 @@
             return Response.status(Response.Status.INTERNAL_SERVER_ERROR).entity(unwrap.getMessage()).build();
         }
     }
-
-    static String parseCredentials(List<String> authHeader) throws AuthenticationException {
-        if (authHeader == null || authHeader.isEmpty()) {
-            throw new AuthenticationException("Missing authorization header.");
-        }
-
-        // Expecting a single value here. If there are multiple, we'll deal with just the first one.
-        String credentials = authHeader.get(0);
-        Preconditions.checkNotNull(credentials, "Missing credentials.");
-        return credentials;
-    }
->>>>>>> 5be867e4
 }