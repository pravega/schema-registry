<FindBugsFilter>
    <Match> <!-- generated code -->
        <Package name="io.pravega.schemaregistry.contract.generated" />
    </Match>
    <Match> <!-- generated code -->
<<<<<<< HEAD
        <Package name="io.pravega.schemaregistry.test.samples.generated" />
    </Match>
    <Match> <!-- generated code -->
        <Package name="io.pravega.schemaregistry.testobjs.generated" />
=======
        <Package name="io.pravega.schemaregistry.test.integrationtest.generated" />
>>>>>>> 553fabd3
    </Match>
    <Match> <!-- does not work well with futures -->
        <Bug pattern="NP_NONNULL_PARAM_VIOLATION" />
    </Match>
    <Match> <!-- overagressive. Too many false positives -->
        <Bug pattern="RV_RETURN_VALUE_IGNORED_BAD_PRACTICE" />
    </Match>
    <Match> <!-- No practical consequence and generate a lot of warnings -->
        <Bug pattern="SS_SHOULD_BE_STATIC" />
    </Match>
    <Match> <!-- Usually done in a context where the developer knows the value to be positive -->
        <Bug pattern="IM_BAD_CHECK_FOR_ODD" />
    </Match>
    <Match> <!-- No practical consequence and generate a lot of warnings -->
        <Bug pattern="RV_RETURN_VALUE_IGNORED_NO_SIDE_EFFECT" />
    </Match>
    <Match> <!-- No practical consequence and generate a lot of warnings -->
        <Bug pattern="UC_USELESS_OBJECT" />
    </Match>
    <Match> <!-- No practical consequence and generate a lot of warnings -->
        <Bug pattern="DLS_DEAD_LOCAL_STORE" />
    </Match>
    <Match> <!-- Lots of harmless calls to System.exit() in our codebase -->
        <Bug pattern="DM_EXIT" />
    </Match>
    <Match> <!-- does not work from JDK11 onwards https://github.com/spotbugs/spotbugs/issues/756 -->
        <Bug pattern="RCN_REDUNDANT_NULLCHECK_WOULD_HAVE_BEEN_A_NPE" />
    </Match>
    <Match> <!-- does not work from JDK11 onwards https://github.com/spotbugs/spotbugs/issues/756 -->
        <Bug pattern="RCN_REDUNDANT_NULLCHECK_OF_NONNULL_VALUE" />
    </Match>
    <Match> <!-- Returning a java.lang.Boolean is common with Streams/Lambdas -->
        <Bug pattern="NP_BOOLEAN_RETURN_NULL" />
    </Match>
    <Match> <!-- This is intended in these and only these classes -->
        <Or>
            <Bug pattern="EI_EXPOSE_REP" />
            <Bug pattern="EI_EXPOSE_REP2" />
        </Or>
    </Match>
    <Match> <!-- These patterns while normally bad practice, are common in tests -->
        <Class name="~.*\.*Tests?" />
        <Or>
            <Bug category="PERFORMANCE" />
            <Bug pattern="URF_UNREAD_PUBLIC_OR_PROTECTED_FIELD" />
            <Bug pattern="DMI_RANDOM_USED_ONLY_ONCE" />
        </Or>
    </Match>
</FindBugsFilter><|MERGE_RESOLUTION|>--- conflicted
+++ resolved
@@ -3,14 +3,13 @@
         <Package name="io.pravega.schemaregistry.contract.generated" />
     </Match>
     <Match> <!-- generated code -->
-<<<<<<< HEAD
         <Package name="io.pravega.schemaregistry.test.samples.generated" />
     </Match>
     <Match> <!-- generated code -->
+        <Package name="io.pravega.schemaregistry.test.integrationtest.generated" />
+    </Match>
+    <Match> <!-- generated code -->
         <Package name="io.pravega.schemaregistry.testobjs.generated" />
-=======
-        <Package name="io.pravega.schemaregistry.test.integrationtest.generated" />
->>>>>>> 553fabd3
     </Match>
     <Match> <!-- does not work well with futures -->
         <Bug pattern="NP_NONNULL_PARAM_VIOLATION" />
