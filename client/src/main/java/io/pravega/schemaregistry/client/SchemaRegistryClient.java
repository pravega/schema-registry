/**
 * Copyright (c) Dell Inc., or its subsidiaries. All Rights Reserved.
 *
 * Licensed under the Apache License, Version 2.0 (the "License");
 * you may not use this file except in compliance with the License.
 * You may obtain a copy of the License at
 *
 *     http://www.apache.org/licenses/LICENSE-2.0
 */
package io.pravega.schemaregistry.client;

import io.pravega.schemaregistry.contract.data.CompressionType;
import io.pravega.schemaregistry.contract.data.EncodingId;
import io.pravega.schemaregistry.contract.data.EncodingInfo;
import io.pravega.schemaregistry.contract.data.GroupProperties;
import io.pravega.schemaregistry.contract.data.SchemaEvolution;
import io.pravega.schemaregistry.contract.data.SchemaInfo;
import io.pravega.schemaregistry.contract.data.SchemaType;
import io.pravega.schemaregistry.contract.data.SchemaValidationRule;
import io.pravega.schemaregistry.contract.data.SchemaValidationRules;
import io.pravega.schemaregistry.contract.data.SchemaWithVersion;
import io.pravega.schemaregistry.contract.data.VersionInfo;

import javax.annotation.Nullable;
import java.util.List;
import java.util.Map;

/**
 * Defines a registry client for interacting with schema registry service. 
 */
public interface SchemaRegistryClient {
    /**
     * Adds a new group. Refer to {@link GroupProperties} for details about each property. 
     * 
     * @param group Name of group that uniquely identifies the group. 
     * @param schemaType Serialization format used to encode data in the group. 
     * @param validationRules Schema validation policy to apply for the group. 
<<<<<<< HEAD
     * @param validateByEventType Property to describe whether group should be subdivided into sub groups by event types. 
     *                            Event Types are uniquely identified by {@link SchemaInfo#name}. 
=======
     * @param validateByObjectType Property to describe whether group should be subdivided into sub groups by object types. 
     *                            Object Types are uniquely identified by {@link SchemaInfo#name}. 
>>>>>>> 7dde8a9c
     * @param enableEncoding Property that indicates whether registry service should generating an encoding id. If 
     *                       set to false, {@link EncodingInfo} and {@link EncodingId} are not generated for schemas in 
     *                       the group. 
     * @return True indicates if the group was added successfully, false if it exists. 
     */
    boolean addGroup(String group, SchemaType schemaType, SchemaValidationRules validationRules,
<<<<<<< HEAD
                     boolean validateByEventType, boolean enableEncoding);
=======
                     boolean validateByObjectType, boolean enableEncoding);
>>>>>>> 7dde8a9c
    
    /**
     * Api to remove group. 
     * 
     * @param group Name of group that uniquely identifies the group. 
     */
    void removeGroup(String group);

    /**
     * List all groups. 
     * 
     * @return map of names of groups with corresponding group properties for all groups. 
     */
    Map<String, GroupProperties> listGroups();
    
    /**
     * Gets group's properties. 
     * {@link GroupProperties#schemaType} which identifies the serialization format and schema type used to describe the schema.
     * {@link GroupProperties#schemaValidationRules} sets the schema validation policy that needs to be enforced for evolving schemas.
     * {@link GroupProperties#validateByObjectType} that specifies if schemas should be exclusively validated against 
     * schemas that have the same {@link SchemaInfo#name}. 
     * {@link GroupProperties#enableEncoding} describes whether registry should generate encoding ids to identify 
     * encoding properties in {@link EncodingInfo}.
     * 
     * @param group Name of group.
     * @return Group properties which includes property like Schema Type and compatibility policy. 
     */
    GroupProperties getGroupProperties(String group);

    /**
     * Update group's schema validation policy. 
     * 
     * @param group Name of group. 
     * @param validationRules New compatibility setting for the group.
     */
    void updateSchemaValidationRules(String group, SchemaValidationRules validationRules);

    /**
     * Add new rule to {@link SchemaValidationRules}. 
     * 
     * @param group Name of group. 
     * @param rule Rule to add
     */
    void addSchemaValidationRule(String group, SchemaValidationRule rule);

    /**
     * Remove rule from {@link SchemaValidationRules}.
     * 
     * @param group Name of group. 
     * @param rule Rule to remove
     */
    void removeSchemaValidationRule(String group, SchemaValidationRule rule);
    
    /**
     * Gets list of object types registered under the group. ObjectTypes are identified by {@link SchemaInfo#name}
     * 
     * @param group Name of group. 
     * @return List of objectTypes within the group.   
     */
    List<String> getObjectTypes(String group);

    /**
     * Adds schema to the group. If group is configured with {@link GroupProperties#validateByObjectType} then 
     * the {@link SchemaInfo#name} is used for validating against existing group schemas that share the same name. 
     * Schema validation rules that are sent to the registry should be a super set of Validation rules set in 
     * {@link GroupProperties#schemaValidationRules}
     * 
     * @param group Name of group. 
     * @param schema Schema to add. 
     * @param rules Schema validation rules to apply. 
     *              
     * @return versionInfo which uniquely identifies where the schema is added in the group.   
     */
    VersionInfo addSchemaIfAbsent(String group, SchemaInfo schema, SchemaValidationRules rules);

    /**
     * Gets schema corresponding to the version. 
     * 
     * @param group Name of group. 
     * @param version Version which uniquely identifies schema within a group. 
     * @return Schema info corresponding to the version info. 
     */
    SchemaInfo getSchema(String group, VersionInfo version);

    /**
     * Gets encoding info against the requested encoding Id. 
     * Encoding Info uniquely identifies a combination of a schemaInfo and compressionType. 
     * 
     * @param group Name of group. 
     * @param encodingId Encoding id that uniquely identifies a schema within a group. 
     * @return Encoding info corresponding to the encoding id. 
     */
    EncodingInfo getEncodingInfo(String group, EncodingId encodingId);

    /**
     * Gets an encoding id that uniquely identifies a combination of Schema version and compression type. 
     * 
     * @param group Name of group. 
     * @param version version of schema 
     * @param compressionType compression type
     * @return Encoding id for the pair of version and compression type.
     */
    EncodingId getEncodingId(String group, VersionInfo version, CompressionType compressionType);

    /**
     * Gets latest schema and version for the group (or objectTypeName, if specified). 
     * For groups configured with {@link GroupProperties#validateByObjectType}, the objectTypeName name needs to be supplied to 
     * get the latest schema for the objectTypeName. 
     * 
     * @param group Name of group. 
     * @param objectTypeName Name of objectTypeName. 
     *                 
     * @return Schema with version for the last schema that was added to the group (or objectTypeName).
     */
    SchemaWithVersion getLatestSchema(String group, @Nullable String objectTypeName);

    /**
     * Gets all schemas with corresponding versions for the group (or objectTypeName, if specified). 
     * For groups configured with {@link GroupProperties#validateByObjectType}, the objectTypeName name needs to be supplied to 
     * get the latest schema for the objectTypeName. {@link SchemaInfo#name} is used as the objectTypeName name. 
     * The order in the list matches the order in which schemas were evolved within the group. 
     * 
     * @param group Name of group.
     * @param objectTypeName Name of objectTypeName. 
     * @return Ordered list of schemas with versions and validation rules for all schemas in the group. 
     */
    List<SchemaEvolution> getGroupEvolutionHistory(String group, @Nullable String objectTypeName);

    /**
     * Gets version corresponding to the schema. If group has been configured with {@link GroupProperties#validateByObjectType}
     * the version will contain the schemaName taken from the {@link SchemaInfo#name}. 
     * Version is uniquely identified by {@link SchemaInfo#schemaData}. 
     * 
     * @param group Name of group. 
     * @param schema SchemaInfo that captures schema name and schema data. 
     * @return VersionInfo corresponding to schema. 
     */
    VersionInfo getSchemaVersion(String group, SchemaInfo schema);
    
    /**
     * Checks whether given schema is valid by applying validation rules against previous schemas in the group  
     * subject to current {@link GroupProperties#schemaValidationRules} policy.
     * 
     * @param group Name of group. 
     * @param schema Schema to check for validity. 
     * @param validationRules validation rules to apply.
     * @return True if it satisfies validation checks, false otherwise. 
     */
    boolean validateSchema(String group, SchemaInfo schema, SchemaValidationRules validationRules);

    /**
     * List of compressions used for encoding in the group. This will be returned only if {@link GroupProperties#enableEncoding}
     * is set to true. 
     * 
     * @param group Name of group. 
     * @return List of compressions used for encoding in the group. 
     */
    List<CompressionType> getCompressions(String group);
}<|MERGE_RESOLUTION|>--- conflicted
+++ resolved
@@ -35,24 +35,15 @@
      * @param group Name of group that uniquely identifies the group. 
      * @param schemaType Serialization format used to encode data in the group. 
      * @param validationRules Schema validation policy to apply for the group. 
-<<<<<<< HEAD
-     * @param validateByEventType Property to describe whether group should be subdivided into sub groups by event types. 
-     *                            Event Types are uniquely identified by {@link SchemaInfo#name}. 
-=======
      * @param validateByObjectType Property to describe whether group should be subdivided into sub groups by object types. 
      *                            Object Types are uniquely identified by {@link SchemaInfo#name}. 
->>>>>>> 7dde8a9c
      * @param enableEncoding Property that indicates whether registry service should generating an encoding id. If 
      *                       set to false, {@link EncodingInfo} and {@link EncodingId} are not generated for schemas in 
      *                       the group. 
      * @return True indicates if the group was added successfully, false if it exists. 
      */
     boolean addGroup(String group, SchemaType schemaType, SchemaValidationRules validationRules,
-<<<<<<< HEAD
-                     boolean validateByEventType, boolean enableEncoding);
-=======
                      boolean validateByObjectType, boolean enableEncoding);
->>>>>>> 7dde8a9c
     
     /**
      * Api to remove group. 
